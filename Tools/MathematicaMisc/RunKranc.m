
script = If[ValueQ[$KrancScript],$KrancScript,$CommandLine[[-1]]];
Kranc`KrancDirectory = If[ValueQ[$KrancDirectory], $KrancDirectory, Environment["KRANCDIR"]];

(* Uncomment the following to use xTensor in place of TensorTools *)
(* KrancTensor`$KrancTensorPackage="xTensor"; *)

$Path = Join[$Path,
  {Kranc`KrancDirectory <> "/Tools/CodeGen",
   Kranc`KrancDirectory <> "/Tools/MathematicaMisc",
   Kranc`KrancDirectory <> "/Tools/PirahaPeg"}];
Needs["Errors`"];
Needs["KrancThorn`"];
Needs["Profile`"];
Needs["KrancScript`"];
If[Environment["KRANCVERBOSE"] == "yes",
  SetDebugLevel[InfoFull]];

SetOptions["stdout", PageWidth -> Infinity];

(* I have not found a good way to abort on the first generated
   message.  All the attempts below are triggered on messages which
   have been Quieted and I don't know a way to silently skip these.
   Note that some built-in Mathematica functions seem to Quiet
   messages internally, so even though no Quieting is done in Kranc,
   such messages still cause an abort with the below methods.
   Instead, we let the computation finish after messages have been
   generated, and then use Check to throw an exception. *)

(* ThrowMessage[text_, id1_, pat:_[_[id_, args___]]] := *)
(*   Module[{}, *)
(*     Print["text = ", text]; *)
(*     Print[StringForm[text,args], "Aborting due to message"]]; *)

(* ThrowMessage2[args___] := *)
(*   Module[{}, *)
(*     Print["args = ", {args}]; *)
(*     Quit[]]; *)

(* exception = Catch[Catch[ *)
(* Internal`HandlerBlock[ *)
(*  (\* See http://groups.google.com/group/comp.soft-sys.math.mathematica/browse_thread/thread/6314f05952ff5028 *\) *)
(*  {"MessageTextFilter", ThrowMessage[#1,#2,#3] &}, *)
(*   Get[script];None]], _]; *)

(* exception = Catch[Catch[ *)
(* Internal`HandlerBlock[ *)
(*  (\* See http://groups.google.com/group/comp.soft-sys.math.mathematica/browse_thread/thread/6314f05952ff5028 *\) *)
(*  {"Message", Replace[#, _[_, True] :> ThrowMessage2[#]] &},  *)
(*   Get[script];None]], _]; *)

(* Unprotect[Message]; *)

(* $AbortMessage = True; *)

(* Message[args___] := *)
(*   Block[{$AbortMessage = False}, *)
(*      If[{args}[[1]] =!= $Off[],Print["Message: ", args]; *)
(*      Message[args]]] /; $AbortMessage *)
    
(* Protect[Message]; *)

(* Quiet[Message[InverseFunction::ifun]]; *)

<<<<<<< HEAD
Kranc`Private`get[package_] :=
 Module[{contents},
  contents = Import[package, "HeldExpressions"];

  (* Warn about and replace PD *)
  If[MemberQ[contents, PD, Infinity, Heads -> True],
    InfoMessage[DebugQuiet, "PD is a reserved symbol and its use in a calculation is deprecated"];
    contents = contents /. PD -> KrancPD;
  ];
  ReleaseHold[contents]
]

exception = Catch[Catch[
=======
exception = Catch[CatchKrancError@Catch[
>>>>>>> fa7c57c9
  Check[
    Block[
      {(*$RecursionLimit = Infinity*)},

      Switch[
        FileExtension[script],
        "m",      Kranc`Private`get[script](*]*),
        "kranc",  CreateThornFromKrancScript[script],
        _,        ThrowError["Unknown file extension for "<>script<>".  Recognised extensions are .m and .kranc."]]];

    None,
    ThrowError["Messages were generated - aborted"]]], _];

(* Catch non-Kranc exceptions *)
(* TODO: probably this should be removed *)
If[exception =!= None && exception =!= $Failed,
  Print["Exception:"];
  PrintError[exception];
  Quit[1],
  Quit[]];<|MERGE_RESOLUTION|>--- conflicted
+++ resolved
@@ -62,7 +62,6 @@
 
 (* Quiet[Message[InverseFunction::ifun]]; *)
 
-<<<<<<< HEAD
 Kranc`Private`get[package_] :=
  Module[{contents},
   contents = Import[package, "HeldExpressions"];
@@ -75,17 +74,14 @@
   ReleaseHold[contents]
 ]
 
-exception = Catch[Catch[
-=======
 exception = Catch[CatchKrancError@Catch[
->>>>>>> fa7c57c9
   Check[
     Block[
       {(*$RecursionLimit = Infinity*)},
 
       Switch[
         FileExtension[script],
-        "m",      Kranc`Private`get[script](*]*),
+        "m",      Kranc`Private`get[script],
         "kranc",  CreateThornFromKrancScript[script],
         _,        ThrowError["Unknown file extension for "<>script<>".  Recognised extensions are .m and .kranc."]]];
 
