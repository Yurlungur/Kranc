--- conflicted
+++ resolved
@@ -38,11 +38,7 @@
 LoopPreIncludes, GroupImplementations, PartialDerivatives, NoSimplify,
 Boundary, Interior, InteriorNoSync, Where, AddToStencilWidth,
 Everywhere, normal1, normal2, normal3, INV, SQR, CUB, QAD, dot, pow,
-<<<<<<< HEAD
-exp, dx, dy, dz, idx, idy, idz, MinMod, VanLeer}
-=======
-exp, dt, dx, dy, dz, idx, idy, idz}
->>>>>>> da253099
+exp, dt, dx, dy, dz, idx, idy, idz, MinMod, VanLeer}
 
 {ConditionalOnKeyword, ConditionalOnKeywords, CollectList, Interior,
 InteriorNoSync, Boundary, BoundaryWithGhosts, Where, PreDefinitions,
