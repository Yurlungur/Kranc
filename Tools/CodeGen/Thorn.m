
(* $Id$ *)

(*  Copyright 2004 Sascha Husa, Ian Hinder, Christiane Lechner

    This file is part of Kranc.

    Kranc is free software; you can redistribute it and/or modify
    it under the terms of the GNU General Public License as published by
    the Free Software Foundation; either version 2 of the License, or
    (at your option) any later version.

    Kranc is distributed in the hope that it will be useful,
    but WITHOUT ANY WARRANTY; without even the implied warranty of
    MERCHANTABILITY or FITNESS FOR A PARTICULAR PURPOSE.  See the
    GNU General Public License for more details.

    You should have received a copy of the GNU General Public License
    along with Kranc; if not, write to the Free Software
    Foundation, Inc., 59 Temple Place, Suite 330, Boston, MA  02111-1307  USA
*)

(* This package provides a set of functions to create the various
   parts of a Cactus thorn and assemble them. *)

BeginPackage["Thorn`", "CodeGen`", "CodeGenC`", "CodeGenCactus`", "CalculationFunction`",
  "CalculationBoundaries`", "MapLookup`", "KrancGroups`", "Helpers`",
  "Errors`", "Kranc`"];

(* These functions are externally visible, and comprise the public
   interface to this package. *)
CreateSchedule::usage = "Create the content of the schedule.ccl file.";
CreateMakefile::usage = "Create the content of the Cactus make.code.defn file.";
CreateConfiguration::usage = "Create the content of the configuration.ccl file.";
CreateInterface::usage = "Create the content of the interface.ccl file.";
CreateParam::usage = "Create the content of the param.ccl file.";
Quote::usage = ""; (* This should not be in this package *)
CreateThorn::usage = "Create a general Cactus thorn from
a thorn specification structure";
CreateSymmetriesRegistrationSource::usage = "";
CreateMoLRegistrationSource::usage = "";
CreateMoLBoundariesSource::usage = "";
CreateMoLExcisionSource::usage = "";
CreateSetterSource::usage = "";
CreateMPCharSource::usage = "";
CreatePrecompMacros::usage = "";
CreateStartupFile::usage = "";

(* Ensure that we can refer to symbols without the `sym prefix *)
(*$ContextPath = Join[{"sym`"}, $ContextPath];*)

Begin["`Private`"];


(* ------------------------------------------------------------------------ 
   Miscellaneous definitions, could be moved elsewhere
   ------------------------------------------------------------------------ *)

(* date, user, etc. *)
date[] := ToString[Date[][[1]]] <> "-" <>
          ToString[Date[][[2]]] <> "-" <>
          ToString[Date[][[3]]]


dateLong[] := ToString[Date[][[1]]] <> "-" <>
              ToString[Date[][[2]]] <> "-" <>
              ToString[Date[][[3]]] <> " " <>
              ToString[Date[][[4]]] <> ":" <>
              ToString[Date[][[5]]] <> ":" <>
              ToString[Date[][[6]]];


(* user[] := ToString[<< "!whoami"]; *)
user[] := Environment["USER"];


whoWhen[lang_] := Module[{com1, com2},

com1 = "UNRECOGNIZED LANGUAGE";
com2 = "UNRECOGNIZED LANGUAGE";

If[(lang == "C" || lang == "c"),
   com1 = "/* ";  com2 = " */";
];

If[(lang == "Fortran" || lang == "FORTRAN" ||  lang == "F90"  || lang == "F95"),
   com1 = "!";  com2 = "";
];

If[(lang == "F77"),
   com1 = "C";  com2 = "";
];

If[(lang == "shell" || lang == "CCL"),
   com1 = "#";  com2 = "";
];

(* Do not show the date, and do not use $Id$, since they introduce
   spurious changes and lead to unnecessary recompilation *)
(*
{com1 <> " File produced by user " <> user[]                         <> com2 <> "\n"  <>
 com1 <> " Produced with Mathematica Version " <> ToString[$Version] <> com2 <> "\n\n"<>
 com1 <> " Mathematica script written by Ian Hinder and Sascha Husa" <> com2 <> "\n\n"}
*)
(* Do not show the user and the Mathematica version, since they also
   introduce spurious changes and lead to unnecessary recompilation *)
{com1 <> " File produced by Kranc" <> com2 <> "\n\n"}

];


(* ------------------------------------------------------------------------ 
   Makefile
   ------------------------------------------------------------------------ *)

(* Return a CodeGen block representing a makefile which refers to the
   list of filenames sourceFiles *)
CreateMakefile[sourceFiles_] :=
  {whoWhen["shell"],
   "SRCS = ", Map[{#, " "} &, sourceFiles], "\n"};

(* ------------------------------------------------------------------------ 
   Parameter file
   ------------------------------------------------------------------------ *)

(* parameterFileSpec = {Implementations -> {}, NewParameters -> {}}

   implementation = {Name -> "", 
                     UsedParameters     (optional) -> {spec1, spec2, ...},
                     ExtendedParameters (optional) -> {spec1, spec2, ...}}

   (optional) allowedValue = {Value -> "", Description -> ""}

   parameter spec = {Name -> "", Type -> "", Default -> "", 
                     Description -> "", Visibility -> "private",
                     AllowedValues -> {...}} *)

(* Return a CodeGen block which represents the quoted value of x *)
Quote[x_] := {"\"", x, "\""};

(* To be used for parameters; will quote it if it is a keyword *)
renderValue[type_, value_] :=
  If[type == "KEYWORD",
    Quote[value],
    If[type == "CCTK_REAL",
      ToString[CForm[value]],
    value]];

(* Return a block defining a parameter with the given
   parameterSpec (defined above).  This is used for defining new
   parameters, as well as extending existing ones. *)
parameterBlock[spec_] :=
  {lookup[spec, Type], " ", 
   lookup[spec, Name], " ", 
   Quote[lookup[spec, Description]], 

   If[mapContains[spec, AccumulatorBase],
      {" ACCUMULATOR-BASE=", lookup[spec, AccumulatorBase]},
      {}],
  
   If[mapContains[spec, Steerable],
      {" STEERABLE=",Switch[lookup[spec, Steerable], 
        Never,"NEVER", 
        Always,"ALWAYS", 
        Recover, "RECOVER", 
        _,ThrowError["Unknown 'Steerable' entry in parameter " <> ToString[lookup[spec, Name]] <> ": " <> ToString[lookup[spec, Steerable]]]]},
      {}],

   "\n",
   SuffixedCBlock[

     (* For each allowed value of the parameter specified in the spec,
        create a line with the value and the description *)
     Map[{renderValue[lookup[spec,Type], lookup[#, Value]], " :: ", 
    Quote[lookup[#, Description]], "\n"} &, 
          lookupDefault[spec, AllowedValues, {}]],

     (* Output the line describing the default value of the parameter *)
     renderValue[lookup[spec,Type], lookup[spec, Default]]],

     "\n"};

(* Given a particular implementation, return a CodeGen block defining
   which parameters are used or extended from that implementation *)
parameterImplementationSection[spec_] :=
  {"\nshares: ", lookup[spec, Name], "\n", "\n",

    (* For each used parameter in the spec, output a line indicating
       that it is used *)
    Map[{"USES ", lookup[#, Type], " ", lookup[#, Name], "\n"} &, 
        lookupDefault[spec, UsedParameters, {}]], "\n",

    (* For each extended parameter in the spec, output a parameter
       block containing the specified extension prefixed with EXTENDS *)
    Map[{"EXTENDS ", parameterBlock[#], "\n"} &, 
        lookupDefault[spec, ExtendedParameters, {}]]};

(* Given a parameterFileSpec structure, return a CodeGen block for the
   param.ccl file *)
CreateParam[spec_] :=
  {whoWhen["CCL"],

    (* For each implementation defined in the spec, output a block
       which declares which parameters are used and extended by this
       implementation *)
    Map[parameterImplementationSection, 
        lookupDefault[spec, Implementations, {}]],

    (* For each new parameter being defined by this implementation,
       output a parameter block for it *)
    Map[{lookup[#, Visibility], ":\n", parameterBlock[#]} &, 
        lookupDefault[spec, NewParameters, {}]]};
   
(* ------------------------------------------------------------------------ 
   Configuration file
   ------------------------------------------------------------------------ *)

Options[CreateConfiguration] = ThornOptions;

CreateConfiguration[opts:OptionsPattern[]] :=
  {whoWhen["CCL"],
   "REQUIRES GenericFD\n",
<<<<<<< HEAD
   If[OptionValue[UseVectors], 
      "REQUIRES LoopControl\n", "OPTIONAL LoopControl\n{\n}\n"],
=======
   If[OptionValue[UseDGFE], "REQUIRES Boost CPPUtils FDCore HRSCCore\n", {}],
   If[OptionValue[UseLoopControl], "REQUIRES LoopControl\n", {}],
>>>>>>> 809e125e
   If[OptionValue[UseOpenCL], "REQUIRES OpenCL OpenCLRunTime\n", {}],
   If[OptionValue[UseVectors], "REQUIRES Vectors\n", {}]
  };

(* ------------------------------------------------------------------------ 
   Interface file
   ------------------------------------------------------------------------ *)

(* The following "group" structure defines a Cactus group of variables
   to be included in an interface.ccl file.

  group:

  {Name -> "", VariableType -> "", Timelevels -> 2, GridType -> "GF",
   Comment -> "", Visibility -> "public", Tags -> {tag1, tag2, ...},
   Variables -> {phi, h11, ...}}

A 'tag' is of the form {"tensortypealias" -> "Scalar"}


 *)

(* Given the specification of a group structure, return a CodeGen
   block for the interface.ccl file to define that group *)
interfaceGroupBlock[spec_] :=
  {lookup[spec, Visibility], ":\n",
   lookup[spec, VariableType], " ", lookup[spec, Name], 
     " type=", lookup[spec,GridType],
     " timelevels=", lookup[spec, Timelevels], 
     If[mapContains[spec,Tags], {" tags='", interfaceTags[lookupDefault[spec,Tags, {}]], "'"}, ""], 
     If[mapContains[spec,Dim], {" dim=", lookup[spec,Dim] }, ""], 
     If[mapContains[spec,Size], {" size=", lookup[spec,Size] }, ""], 
     "\n",
   SuffixedCBlock[{CommaNewlineSeparated[lookup[spec, Variables]],"\n"}, 
                  "\"" <> lookup[spec, Comment] <> "\""]};

interfaceTag[tagName_String -> tagValue_String] :=
  tagName <> "=" <> "\"" <> tagValue <> "\"";

interfaceTag[tagName_String -> tagValue_?IntegerQ] :=
  tagName <> "=" <> ToString[tagValue];

interfaceTag[tagName_String -> tagValue_?NumberQ] :=
  tagName <> "=" <> ToString[N[tagValue, 20]];

interfaceTags[tags_] :=
  SpaceSeparated[Map[interfaceTag, tags]];





(* Function aliasing *)

(* A definition of an aliased function is:

  {Name -> "MoLRegisterEvolvedGroup",
   Type -> "CCTK_INT",
   ArgString -> "CCTK_INT IN EvolvedIndex, CCTK_INT IN RHSIndex"}  

*)

usesFunction[f_] :=
If[lookup[f, Type] == "SUBROUTINE",
{lookup[f, Type], " ", lookup[f, Name], "(", lookup[f,ArgString], ")\n",
   "USES FUNCTION ", lookup[f, Name], "\n\n"},
{lookup[f, Type], " FUNCTION ", lookup[f, Name], "(", lookup[f,ArgString], ")\n",
   "USES FUNCTION ", lookup[f, Name], "\n\n"}
];


providesFunction[f_] :=
If[lookup[f, Type] == "SUBROUTINE",
{lookup[f, Type], " ", lookup[f, Name], "(", lookup[f,ArgString], ")\n",
   "PROVIDES FUNCTION ", lookup[f, Name], "\n\n"},
{lookup[f, Type], " FUNCTION ", lookup[f, Name], "(", lookup[f,ArgString], ")\n",
   "PROVIDES FUNCTION ", lookup[f, Name], "\n\n"}
];


(* Given the name of an implementation, a list of implementation names
   that we inherit from, a list of include files to mention, and a
   list of group structures as defined above, return a CodeGen block
   representing the interface.ccl file.  As an optional argument, one
   can specify Friends -> {list of implementations we want as
   friends}. Can also have UsesFunction -> {functions}*)
CreateInterface[implementation_, inheritedImplementations_, includeFiles_, 
                groups_, opts___] :=
  {whoWhen["CCL"],
   "implements: ", implementation, "\n\n",
   "inherits:   ", SpaceSeparated[inheritedImplementations], "\n\n",
   If[mapContains[{opts}, Friends],
     {"friend:     ", SpaceSeparated[lookup[{opts}, Friends]]},{}],
   "\n\n",
   Map[{"USES INCLUDE: ", #, "\n"} &, includeFiles],
   "\n",

   Map[usesFunction,     lookupDefault[{opts}, UsesFunctions, {}]],

   Map[providesFunction, lookupDefault[{opts}, ProvidesFunctions, {}]],


   NewlineSeparated[Map[FlattenBlock[interfaceGroupBlock[#]] &, groups]]};
   
(* ------------------------------------------------------------------------ 
   Scheduling
   ------------------------------------------------------------------------ *)

(* storage group 

  (represents the fact that we want to allocate storage for a Cactus
  variable group with the given number of timelevels)

  {Group -> "admbase::metric", Timelevels -> 3, 
   Conditional -> {Parameter -> "", Value -> ""},
   Conditionals -> {{Parameter -> "", Value -> ""}},
   Conditional -> {Textual -> "CCTK_EQUALS(name,value)"}}

   A "conditional" structure looks like this: {Parameter -> "", Value -> ""}

  scheduled function: (a function to be scheduled at a particular point)

  {Name -> "ADM_BSSN_CalcRHS_fn", SchedulePoint -> "in POSTINITIAL before ExternalLapse", 
   Language -> "C", Comment -> "", 
   (optional) SynchronizedGroups -> {ADM_BSSN_gamma, ...}, 
   (optional) Options -> {"meta", "level", ...},
   (optional) StorageGroups -> {Group -> "mygroup", Timelevels -> 1},
   (optional) Conditional -> {Parameter -> "", Value -> ""},
   (optional) Conditionals -> {{Parameter -> "", Value -> ""}}}

  scheduled group:

  {... sameish}

*)

(* Given a storage group structure defined above, return a CodeGen
   structure for inclusion in the schedule.ccl file to allocate
   storage for this group. *)
groupStorage[spec_] :=
  If[mapContains[spec, MaxTimelevels],
     Flatten[Table[{"if (", lookup[spec, MaxTimelevels], " == ", i, ")\n",
                    "{\n",
                    "  STORAGE: ", lookup[spec, Group], "[", i, "]\n",
                    "}\n"}, {i, 1, lookup[spec, Timelevels]}], 1],
     {"STORAGE: ", lookup[spec, Group], "[", lookup[spec, Timelevels], "]\n"}]


(* Given a function scheduling specification as defined above, return
   a CodeGen block to schedule the function for the schedule.ccl file *)
scheduleUnconditionalFunction[spec_] :=
  {"schedule ", lookup[spec, Name], " ", lookup[spec,SchedulePoint], "\n",
   SuffixedCBlock[
     {If[lookup[spec, Language] == "None", "# no language specified\n",
                                   "LANG: " <> lookup[spec, Language] <> "\n"],

      If[lookupDefault[spec, Options, ""] != "",
         "OPTIONS: " <> lookup[spec, Options] <> "\n",
         ""],

      (* Insert a SYNC line for each group we want to synchronize. *)
      Map[{"SYNC: ", #, "\n"}     &, lookupDefault[spec, SynchronizedGroups, {}]],

      Map[{"TRIGGERS: ", #, "\n"} &, lookupDefault[spec, TriggerGroups, {}]],

      (* TODO: Expect a set of keyword/value pairs instead of a string *)
      If[lookupDefault[spec, Tags, ""] != "",
         "TAGS: " <> lookup[spec, Tags] <> "\n",
         ""],

      Map[{"READS:    ", #, "\n"} &, lookupDefault[spec, RequiredGroups, {}]],
      Map[{"WRITES:   ", #, "\n"} &, lookupDefault[spec, ProvidedGroups, {}]],

      (* Insert a storage block for each group we want to allocate
         storage for *)
      Map[groupStorage, lookupDefault[spec, StorageGroups, {}]]},

      Quote[lookup[spec, Comment]]]};

(* Handle the aspect of scheduling the function conditionally *)
scheduleFunction[spec_] :=
  Module[{condition, conditions, parameter, value, u, v, w, x},

    u = scheduleUnconditionalFunction[spec];

    v = If[mapContains[spec, Conditional],

           (* Output the conditional structure *)
           condition = lookup[spec, Conditional];
    
           If[mapContains[condition, Textual],
              
              ConditionalOnParameterTextual[lookup[condition, Textual], u],
              
              If[mapContains[condition, Parameter],
                 
                 parameter = lookup[condition, Parameter];
                 value     = lookup[condition, Value];
                 ConditionalOnParameter[parameter, value, u],
                 
                 If[condition != {},
                    Throw["Unrecognized conditional structure", condition],
                    u]]],
           u];

    w = If[mapContains[spec, Conditionals],
    
           (* Output the conditionals structure *)
           conditions = lookup[spec, Conditionals];
    
           Fold[Function[{x, condition},
    
                If[mapContains[condition, Textual],
                  
                   ConditionalOnParameterTextual[lookup[condition, Textual], x],
                   
                   If[mapContains[condition, Parameter],
                   
                      parameter = lookup[condition, Parameter];
                      value     = lookup[condition, Value];
                      ConditionalOnParameter[parameter, value, x],
                        
                      If[condition != {},
                         Throw["Unrecognized conditional structure", condition],
                         x]],
                   x]],
                v, conditions],
           v];
    
    w];


(* Schedule a schedule group.  Use a slightly dirty trick; given that
   the structure is identical to that for a function except with the
   word "GROUP" added before the function name, just use the existing
   function. *)
scheduleGroup[spec_] :=
  scheduleFunction[mapReplace[spec, Name, "group " <> lookup[spec, Name]]];

(* Taking a list of group storage specifications for global storage,
   and lists of scheduled function and scheduled group structures,
   return a CodeGen block representing a schdule.ccl file. *)
CreateSchedule[globalStorageGroups_, scheduledGroups_, scheduledFunctions_] :=
  {whoWhen["CCL"],
   Map[SeparatedBlock[groupStorage[#]]     &, globalStorageGroups],
   Map[SeparatedBlock[scheduleFunction[#]] &, scheduledFunctions],
   Map[SeparatedBlock[scheduleGroup[#]]    &, scheduledGroups]};


(* ------------------------------------------------------------------------ 
   Setter
   ------------------------------------------------------------------------ *)

(* calculation = {Name                -> "ClassicADM_Setter", 
                  optional Before     -> {functions},
                  optional After      -> {functions},
                  Shorthands          -> {gInv11, ...},
	          GridFunctions       -> {g11rhs, K11},
                  CollectList         -> {hInv11, hInv22, ...},
         optional DeclarationIncludes -> {include file list},
         optional LoopPreIncludes     -> {include file list},
	          Equations           -> {{K11_rhs -> 2 A K11, ...}...}} *)

calculationMacros[vectorise_] :=
  CommentedBlock["Define macros used in calculations",
      Map[{"#define ", #, "\n"} &,
         {"INITVALUE (42)",
          "QAD(x) (SQR(SQR(x)))"} ~Join~
          If[vectorise,
           {"INV(x) (kdiv(ToReal(1.0),x))",
            "SQR(x) (kmul(x,x))",
            "CUB(x) (kmul(x,SQR(x)))"},
           {"INV(x) ((1.0) / (x))",
            "SQR(x) ((x) * (x))",
            "CUB(x) ((x) * (x) * (x))"}]
         ]];

(* Given a list of Calculation structures as defined above, create a
   CodeGen representation of a source file that defines a function for
   each Calculation. *)

Options[CreateSetterSource] = ThornOptions;

CreateSetterSource[calcs_, debug_, include_, imp_,
  opts:OptionsPattern[]] :=
  Module[{},

  If[!MatchQ[include, _List],
    Throw["CreateSetterSource: Include should be a list but is in fact " <> ToString[include]]];

  {whoWhen[CodeGenC`SOURCELANGUAGE],

   "#define KRANC_" <> ToUpperCase[CodeGenC`SOURCELANGUAGE] <> "\n\n",

   If[CodeGenC`SOURCELANGUAGE == "C",
         {IncludeSystemFile["assert.h"],
          IncludeSystemFile["math.h"],
          IncludeSystemFile["stdio.h"],
          IncludeSystemFile["stdlib.h"],
          IncludeSystemFile["string.h"]},
         {"\n"}
      ],

   Map[IncludeFile, Join[{"cctk.h", "cctk_Arguments.h", "cctk_Parameters.h",
                         (*"precomputations.h",*) "GenericFD.h", "Differencing.h"},
                         include,
                         {"cctk_Loop.h", "loopcontrol.h"},
                         If[OptionValue[UseOpenCL], {"OpenCLRunTime.h"}, {}],
                         If[OptionValue[UseVectors], {"vectors.h"}, {}]]],
   calculationMacros[OptionValue[UseVectors]],

   (* For each function structure passed, create the function and
      insert it *)

   CalculationBoundariesFunction[First[calcs], imp],

   Map[CreateCalculationFunction[# , debug, imp, opts] &,
       calcs]}];



(* ------------------------------------------------------------------------ 
   Symmetries Registration
   ------------------------------------------------------------------------ *)

(* Symmetries registration spec = {FullName -> "impl::GFname", 
                                    Sym      -> {symX, symY, symZ}} *)

SymmetriesBlock[spec_] :=

  Module[{i, KrancDim},

  If[!MatchQ[spec, {FullName -> _String, Sym -> {_,_,_}}],
    ThrowError["SymmetriesBlock: Expecting a symmetry registration spec but got ", spec]];

  KrancDim = 3;

  sym = lookup[spec, Sym];

  {Table["sym[" <> ToString[i - 1]   <> "] = " <> 
                   ToString@sym[[i]] <> ";\n", {i, 1, KrancDim}],

  "SetCartSymVN(cctkGH, sym, \"" <> lookup[spec, FullName] <> "\");\n\n"
}
];

(* syms is a list of rules mapping gridfunctions to their symmetry structures *)
calcSymmetry[gf_, syms_] :=
  Module[{},
    If[mapContains[syms, gf],
      Return[lookup[syms,gf]],
      (* FIXME: We are defaulting to scalar symmetries if no information is
         available.  This shouldn't happen, but I am bypassing this check
         temporarily. *)
      Print["WARNING: defaulting to symmetries of a scalar for "<>ToString[gf]];
      Return[{1,1,1}]]];


(* This function guesses the symmetries based on component names as we
   have not been given them *)
calcSymmetry[gf_] := Module[{sym, q, string},

sym = {1, 1, 1};  (* default *)

string = ToString@gf;

While[IntegerQ[q = ToExpression@StringTake[string, -1]], 

Module[{},
    sym[[q]] = -sym[[q]];
    string   = StringDrop[string, -1]
    ]
];
sym
];

(* Compatibility function to be called by KrancThorns because it
   doesn't understand reflection symmetries *)
CreateSymmetriesRegistrationSource[thornName_, implementationName_, GFs_, debug_] :=
  CreateSymmetriesRegistrationSource[thornName, implementationName, GFs, False, debug];



(* Given a symmetries registration structure as defined above, return a
   C CodeGen structure of a source file which will register the symmetries. *)
CreateSymmetriesRegistrationSource[thornName_, implementationName_, GFs_, reflectionSymmetries_, debug_] :=
  Module[{spec, j, lang, tmp},

  If[debug,
      Print["Registering Symmetries for: ", GFs];
    ];

  lang = CodeGenC`SOURCELANGUAGE;
  CodeGenC`SOURCELANGUAGE = "C";

  spec = Table[{FullName -> implementationName <> "::" <> ToString@GFs[[j]],
                Sym      -> If[reflectionSymmetries === False,
                              calcSymmetry[GFs[[j]]],
                              calcSymmetry[GFs[[j]], Union@reflectionSymmetries]]}, {j, 1, Length@GFs}];

  tmp = {whoWhen["C"],

   Map[IncludeFile, 
        {"cctk.h", "cctk_Arguments.h", "cctk_Parameters.h", "Symmetry.h"}],

   DefineCCTKFunction[ thornName <> "_RegisterSymmetries", "void", 
     {CommentedBlock["array holding symmetry definitions",

      "CCTK_INT sym[3];\n\n"],

      CommentedBlock["Register symmetries of grid functions",

      Map[SymmetriesBlock, spec]]}
]
  };

  CodeGenC`SOURCELANGUAGE = lang;

tmp
];


(* ------------------------------------------------------------------------ 
   MoL Registration
   ------------------------------------------------------------------------ *)

(* MoL registration = {EvolvedGFs -> {h11, ...}, PrimitiveGFs -> {trK, ...}, 
                       BaseImplementation -> "ADMBase", ThornName -> "ADMMoL"} *)

(* Given a MoL registration structure as defined above, return a
   CodeGen structure of a source file which will register the
   variables given with MoL. *)
CreateMoLRegistrationSource[spec_, debug_] :=

  Module[{tmp, lang},

  If[debug,
    Print["Registering for MoL:"];
    Print[];
    Print["  Evolved   Gridfunctions: ", lookup[spec, EvolvedGFs]   ];
    Print["  Primitive Gridfunctions: ", lookup[spec, PrimitiveGFs] ];
    ];
	
    lang = CodeGenC`SOURCELANGUAGE;
    CodeGenC`SOURCELANGUAGE= "C";

    tmp = {whoWhen["C"],

    Map[IncludeFile, 
        {"cctk.h", "cctk_Arguments.h", "cctk_Parameters.h"}],

    DefineCCTKFunction[lookup[spec,ThornName] <> "_RegisterVars", "void", 
      {DefineVariable["ierr", "CCTK_INT", "0"],

      CommentedBlock["Register all the evolved grid functions with MoL",

(* FIXME: We should clarify exactly what should happen with the implementation names here *)

(* OK. I think that the group name should be passed in qualified, as that is all that we can do. *)

      Map[{"ierr += MoLRegisterEvolved(CCTK_VarIndex(\"", #, "\"),  CCTK_VarIndex(\"",
            #, "rhs\"));\n"} &,
          lookup[spec, EvolvedGFs]]],

      CommentedBlock["Register all the evolved Array functions with MoL",
      Map[{"ierr += MoLRegisterEvolved(CCTK_VarIndex(\"", #, "\"),  CCTK_VarIndex(\"",
            #, "rhs\"));\n"} &,
          lookup[spec, EvolvedArrays]]],

      (* Registering all the remaining variables as constrained is
      just plain wrong.  Read the MoL documentation.  It is also not
      harmless, I think. *)

      (*CommentedBlock["Register all the primitive grid functions with MoL",
      (* We should check ierr *)
      Map[{"ierr += MoLRegisterConstrained(CCTK_VarIndex(\"", 
           #, "\"));\n"} &,
          lookup[spec, PrimitiveGFs]]],  *)
	"return;\n"}]};

      CodeGenC`SOURCELANGUAGE = lang;

tmp
];

(* ------------------------------------------------------------------------
   MoL Boundaries
   ------------------------------------------------------------------------ *)

(* boundaries spec = {Groups -> {trK, h11, ...},
                       BaseImplementation -> "ADMBase", ThornName -> "ADMMoL"} *)

(* the boundary treatment is split into 3 steps:
  1. excision                                      
  2. symmetries                                    
  3. "other" boundary conditions, e.g. flat, radiative   

To simplify scheduling, testing, etc. the 3 steps are currently applied in separate functions!*)

(* boundary conditions may have to be applied per GF or goup ; per group
should be more efficient, but sometimes there will be a GF-dependent parameter,
e.g. for radiation BCs *)

cleanCPP[x_] := Map[StringReplace[FlattenBlock[#],  "  #" -> "#"]&, x];

(* Given a BC registration structure as defined above, return a
   CodeGen structure of a source file which does nothing yet! *)
CreateMoLBoundariesSource[spec_] :=

  Module[{gfs, groups, unqualifiedGroups, tmp, lang},

  gfs = lookup[spec, EvolvedGFs];
  groups =  lookup[spec, Groups];  
  unqualifiedGroups = Map[unqualifiedGroupName, lookup[spec, Groups]];
  
    listBCparfileEntry[gforgroup_] := Module[{prefix, unqualName},
    (* include a comment block with template parameter file entries *)
    prefix =  "#$bound$#" <> lookup[spec, ThornImplementation] <> "::";
    unqualName = unqualifiedGroupName@ToString@gforgroup;

    {
     prefix <> unqualName <> "_bound       = \"skip\"\n",
     prefix <> unqualName <> "_bound_speed = 1.0\n",
     prefix <> unqualName <> "_bound_limit = 0.0\n",
     prefix <> unqualName <> "_bound_scalar = 0.0\n\n"
    }];


(*
    symmetryBCGroup[group_] := Module[{boundpar, fullgroupname},
    (* symmetry boundary conditions *)

    fullgroupname = qualifyGroupName[ToString@group, lookup[spec, BaseImplementation]];

    {"\n",

     "  ierr = CartSymGN(cctkGH, \"" <> fullgroupname <> "\");\n",

     "  if (ierr < 0)\n",
     "     CCTK_WARN(0, \"Failed to apply symmetry BC for " <> fullgroupname <> "!\");\n"}
     ];
*)

    trivialBCGroup[group_] := Module[{boundpar, fullgroupname},
    (* boundary conditions that do not have parameters besides their name *)

    boundpar      = unqualifiedGroupName@group <> "_bound";
    fullgroupname = qualifyGroupName[ToString@group, lookup[spec, BaseImplementation]];

    {"\n",
     "if (CCTK_EQUALS(" <> boundpar <> ", \"none\"  ) ||\n",
     "    CCTK_EQUALS(" <> boundpar <> ", \"static\") ||\n",
     "    CCTK_EQUALS(" <> boundpar <> ", \"flat\"  ) ||\n",
     "    CCTK_EQUALS(" <> boundpar <> ", \"zero\"  ) )\n",
     "{\n",

     "  ierr = Boundary_SelectGroupForBC(cctkGH, CCTK_ALL_FACES, 1, -1,\n",
     "                    \"" <> fullgroupname <> "\", " <> boundpar <> ");\n",

     "  if (ierr < 0)\n",
     "     CCTK_WARN(0, \"Failed to register "<>boundpar<>" BC for "<>fullgroupname<>"!\");\n",

     "}\n"}];


    trivialBCGF[gf_] := Module[{boundpar, fullgfname},
    (* boundary conditions that do not have parameters besides their name *)

    boundpar   = unqualifiedGroupName@ToString@gf <> "_bound";
    fullgfname = ToString@gf;

    {"\n",
     "if (CCTK_EQUALS(" <> boundpar <> ", \"none\"  ) ||\n",
     "    CCTK_EQUALS(" <> boundpar <> ", \"static\") ||\n",
     "    CCTK_EQUALS(" <> boundpar <> ", \"flat\"  ) ||\n",
     "    CCTK_EQUALS(" <> boundpar <> ", \"zero\"  ) )\n",
     "{\n",

     "  ierr = Boundary_SelectVarForBC(cctkGH, CCTK_ALL_FACES, 1, -1,\n",
     "                    \"" <> fullgfname <> "\", " <> boundpar <> ");\n",

     "  if (ierr < 0)\n",
     "     CCTK_WARN(0, \"Failed to register "<>boundpar<>" BC for "<>fullgfname<>"!\");\n",

     "}\n"}];

    radiationBCGroup[group_] := Module[{boundpar, fullgroupname, myhandle},
    (* a simple radiation boundary condition *)

    boundpar      = unqualifiedGroupName@ToString@group <> "_bound";
    fullgroupname = qualifyGroupName[ToString@group, lookup[spec, BaseImplementation]];

    myhandle = "handle_" <> boundpar;

    {"\n",
     "if (CCTK_EQUALS(" <> boundpar <> ", \"radiative\"))\n",
     "{\n /* select radiation boundary condition */\n  ",

      DefineVariable[myhandle, "static CCTK_INT", "-1"],

      "  if ("<>myhandle<>" < 0) "<>myhandle<>" = Util_TableCreate(UTIL_TABLE_FLAGS_CASE_INSENSITIVE);\n",

      "  if ("<>myhandle<>" < 0) CCTK_WARN(0, \"could not create table!\");\n",

      "  if (Util_TableSetReal("<>myhandle<>" , "<> boundpar <>"_limit, \"LIMIT\") < 0)\n",
      "     CCTK_WARN(0, \"could not set LIMIT value in table!\");\n",

      "  if (Util_TableSetReal("<>myhandle<>" ," <> boundpar <> "_speed, \"SPEED\") < 0)\n",
      "     CCTK_WARN(0, \"could not set SPEED value in table!\");\n",

      "\n",
      "  ierr = Boundary_SelectGroupForBC(cctkGH, CCTK_ALL_FACES, 1, "<>myhandle<>", \n",
      "                    \"" <> fullgroupname <> "\", \"Radiation\");\n\n",

      "  if (ierr < 0)\n",
      "     CCTK_WARN(0, \"Failed to register Radiation BC for "<>fullgroupname<>"!\");\n",

      "\n}\n"}];


    radiationBCGF[gf_] := Module[{boundpar, fullgfname, myhandle},
    (* a simple radiation boundary condition *)

    boundpar   = unqualifiedGroupName@ToString@gf <> "_bound";
    fullgfname = ToString@gf;

    myhandle = "handle_" <> boundpar;

    {"\n",
     "if (CCTK_EQUALS(" <> boundpar <> ", \"radiative\"))\n",
     "{\n /* select radiation boundary condition */\n  ",

      DefineVariable[myhandle, "static CCTK_INT", "-1"],

      "  if ("<>myhandle<>" < 0) "<>myhandle<>" = Util_TableCreate(UTIL_TABLE_FLAGS_CASE_INSENSITIVE);\n",

      "  if ("<>myhandle<>" < 0) CCTK_WARN(0, \"could not create table!\");\n",

      "  if (Util_TableSetReal("<>myhandle<>" , "<> boundpar <>"_limit, \"LIMIT\") < 0)\n",
      "     CCTK_WARN(0, \"could not set LIMIT value in table!\");\n",

      "  if (Util_TableSetReal("<>myhandle<>" ," <> boundpar <> "_speed, \"SPEED\") < 0)\n",
      "      CCTK_WARN(0, \"could not set SPEED value in table!\");\n",

      "\n",
      "  ierr = Boundary_SelectVarForBC(cctkGH, CCTK_ALL_FACES, 1, "<>myhandle<>", \n",
      "                    \"" <> fullgfname <> "\", \"Radiation\");\n\n",

      "  if (ierr < 0)\n",
      "     CCTK_WARN(0, \"Failed to register Radiation BC for "<>fullgfname<>"!\");\n",

     "\n}\n"}];

    scalarBCGroup[group_] := Module[{boundpar, fullgroupname, myhandle},
    (* simple dirichlet boundary condition *)

    boundpar      = unqualifiedGroupName@group <> "_bound";
    fullgroupname = qualifyGroupName[ToString@group, lookup[spec, BaseImplementation]];
    myhandle = "handle_" <> boundpar;

    {"\n",
     "if (CCTK_EQUALS(" <> boundpar <> ", \"scalar\"))\n",
     "{\n /* select scalar boundary condition */\n  ",

      DefineVariable[myhandle, "static CCTK_INT", "-1"],

      "  if ("<>myhandle<>" < 0) "<>myhandle<>" = Util_TableCreate(UTIL_TABLE_FLAGS_CASE_INSENSITIVE);\n",

      "  if ("<>myhandle<>" < 0) CCTK_WARN(0, \"could not create table!\");\n",

      "  if (Util_TableSetReal("<>myhandle<>" ," <> boundpar <> "_scalar, \"SCALAR\") < 0)\n",
      "      CCTK_WARN(0, \"could not set SCALAR value in table!\");\n",

      "\n",
      "  ierr = Boundary_SelectGroupForBC(cctkGH, CCTK_ALL_FACES, 1, "<>myhandle<>", \n",
      "                    \"" <> fullgroupname <> "\", \"scalar\");\n\n",

      "  if (ierr < 0)\n",
      "     CCTK_WARN(0, \"Failed to register Scalar BC for "<>fullgroupname<>"!\");\n",

      "\n}\n"}];


    scalarBCGF[gf_] := Module[{boundpar, fullgfname, myhandle},
    (* simple dirichlet boundary condition *)

    boundpar   = unqualifiedGroupName@ToString@gf <> "_bound";
    fullgfname = ToString@gf;
    myhandle = "handle_" <> boundpar;

    {"\n",
     "if (CCTK_EQUALS(" <> boundpar <> ", \"scalar\"))\n",
     "{\n /* select scalar boundary condition */\n  ",

      DefineVariable[myhandle, "static CCTK_INT", "-1"],

      "  if ("<>myhandle<>" < 0) "<>myhandle<>" = Util_TableCreate(UTIL_TABLE_FLAGS_CASE_INSENSITIVE);\n",

      "  if ("<>myhandle<>" < 0) CCTK_WARN(0, \"could not create table!\");\n",

      "  if (Util_TableSetReal("<>myhandle<>" ," <> boundpar <> "_scalar, \"SCALAR\") < 0)\n",
      "    CCTK_WARN(0, \"could not set SCALAR value in table!\");\n",

      "\n",
      "  ierr = Boundary_SelectVarForBC(cctkGH, CCTK_ALL_FACES, 1, "<>myhandle<>", \n",
      "                    \"" <> fullgfname <> "\", \"scalar\");\n\n",

      "  if (ierr < 0)\n",
      "     CCTK_WARN(0, \"Error in registering Scalar BC for "<>fullgfname<>"!\");\n",

     "\n}\n"}];


   lang = CodeGenC`SOURCELANGUAGE;
   CodeGenC`SOURCELANGUAGE = "C";

  tmp = {whoWhen["C"],


   Map[IncludeFile,
        {"cctk.h", "cctk_Arguments.h", "cctk_Parameters.h", 
         "cctk_Faces.h", "util_Table.h", "Symmetry.h"}],

   {"\n\n",
      "/* the boundary treatment is split into 3 steps:    */\n",
      "/* 1. excision                                      */\n",
      "/* 2. symmetries                                    */\n",
      "/* 3. \"other\" boundary conditions, e.g. radiative */\n\n",
      "/* to simplify scheduling and testing, the 3 steps  */\n",
      "/* are currently applied in separate functions      */\n\n"},


   cleanCPP@DefineCCTKFunction[lookup[spec,ThornName] <> "_CheckBoundaries",
   "void",
     {"return;\n"}],


   cleanCPP@DefineCCTKFunction[lookup[spec,ThornName] <> "_SelectBoundConds", 
   "void",
     {DefineVariable["ierr",   "CCTK_INT", "0"],

(*
       Map[symmetryBCGroup,  groups],
*)

       Map[trivialBCGroup,   groups],
       Map[trivialBCGF,      gfs],

       Map[radiationBCGroup, groups],
       Map[radiationBCGF,    gfs],

       Map[scalarBCGroup,    groups],
       Map[scalarBCGF,       gfs],

      "return;\n"
     }],

     "\n\n\n",
     "/* template for entries in parameter file:\n",
      Map[listBCparfileEntry, unqualifiedGroups],
      Map[listBCparfileEntry, gfs],
     "*/\n\n"
     };

	 CodeGenC`SOURCELANGUAGE = lang;
tmp
];

CreateMoLExcisionSource[spec_] :=

  Module[{gfs, currentlang, body, excisionExtrap},

  gfs = lookup[spec, ExcisionGFs];
 
  Print["Applying excision to GFs: ", gfs];
 
  currentlang = CodeGenC`SOURCELANGUAGE;
  CodeGenC`SOURCELANGUAGE = "Fortran";

  excisionExtrap[gf_] :=  "  call ExcisionExtrapolate(ierr, "
    <> ToString@gf <> ", " <> ToString@gf
    <> "_p, emask, exnormx, exnormy, exnormz, nx, ny, nz, "<> ToString@gf  <> "_bound_limit)\n";

  body = {whoWhen["Fortran"],

   Map[IncludeFile,
        {"cctk.h", "cctk_Arguments.h", "cctk_Parameters.h"}],

   {"\n\n",
      "! the boundary treatment is split into 3 steps:    \n",
      "! 1. excision                                      \n",
      "! 2. symmetries                                    \n",
      "! 3. \"other\" boundary conditions, e.g. radiative \n",
      "! to simplify scheduling and testing, the 3 steps  \n",
      "! are currently applied in separate functions      \n\n"},

   cleanCPP@DefineCCTKSubroutine[lookup[spec,ThornName] <> "_FindBoundary",
     {"! APPLY EXCISION\n\n",
      DefineVariable["ierr", "CCTK_INT :: ", "0"],
      "",

      "integer  :: nx, ny, nz\n\n",

      "! grid parameters\n",

      "nx = cctk_lsh(1)\n",
      "ny = cctk_lsh(2)\n",
      "nz = cctk_lsh(3)\n\n",

      "if ( (excision .ne. 0).AND.(find_excision_boundary .ne. 0) ) then\n\n",

      "  call ExcisionFindBoundary(ierr, emask, nx, ny, nz)\n",
      "  if (ierr < 0) call CCTK_WARN(2, \"findboundary exited with an error\")\n\n",

     "endif\n\n",
     "return\n"}],

   cleanCPP@DefineCCTKSubroutine[lookup[spec,ThornName] <> "_FindNormals",
     {"! APPLY EXCISION\n\n",
      DefineVariable["ierr", "CCTK_INT :: ", "0"],
      "",

      "integer  :: nx, ny, nz\n\n",

      "! grid parameters\n",

      "nx = cctk_lsh(1)\n",
      "ny = cctk_lsh(2)\n",
      "nz = cctk_lsh(3)\n\n",

      "if ( (excision .ne. 0).AND.(find_excision_normals .ne. 0) ) then\n\n",

      "  call ExcisionFindNormals(ierr, emask, exnormx, exnormy, exnormz, nx, ny, nz)\n",
      "  if (ierr < 0) call CCTK_WARN(2, \"findnormals exited with an error\")\n\n",

     "endif\n\n",
     "return\n"}],


   cleanCPP@DefineCCTKSubroutine[lookup[spec,ThornName] <> "_ApplyExcision",
     {"! APPLY EXCISION\n\n",
      DefineVariable["ierr", "CCTK_INT :: ", "0"],
      "",

      "integer  :: nx, ny, nz\n\n",

      "! grid parameters\n",

      "nx = cctk_lsh(1)\n", 
      "ny = cctk_lsh(2)\n", 
      "nz = cctk_lsh(3)\n\n", 

      "if (excision .ne. 0) then\n",

      "  call CCTK_INFO(\"Applying LegoExcision\")\n\n",

     Map[excisionExtrap, gfs],
     "endif\n\n",
     "return\n"}]
};

CodeGenC`SOURCELANGUAGE = currentlang;

body
];



(* ------------------------------------------------------------------------ *)
(*   set Characteristic Info for MultiPatch                                 *)
(* ------------------------------------------------------------------------ *)

(* boundaries spec = {TO BE DEFINED} *)

charInfoFunction[type_, spec_, debug_]:= Module[{funcName, argString, headerComment1, headerComment2,
                                                 thornName, gfs, rhs, groups, tmp, lang, numvars, tab},

  gfs = Map[ToString, lookup[spec, EvolvedGFs]];
  rhs = Map[AddSuffix[#, "rhs"]&, gfs];

  Print["createCharInfoFunction with type:\n", type];

  thornName = lookup[spec, Name];
 
  numvars = Length@gfs;

  groups = Map[unqualifiedGroupName, lookup[spec, Groups]];

  tab = "\t\t\t";

If[type == "P2C", 

   funcName = lookup[spec,Name] <> "_MultiPatch_Prim2Char";
   argString =  "CCTK_POINTER_TO_CONST const cctkGH_,\n"       <>
        tab <>  "CCTK_INT const dir,\n"                        <>
        tab <>  "CCTK_INT const face,\n"                       <>
        tab <>  "CCTK_REAL const * restrict const base,\n"     <>
        tab <>  "CCTK_INT const * restrict const off,\n"       <>
        tab <>  "CCTK_INT const * restrict const len,\n"       <>
        tab <>  "CCTK_INT const rhs_flag,\n"                   <>
        tab <>  "CCTK_INT const num_modes,\n"                  <>
        tab <>  "CCTK_POINTER const * restrict const modes,\n" <>
        tab <>  "CCTK_POINTER const * restrict const speeds";

   headerComment1 = "/* translate from primary to characteristic variables           */\n";
   headerComment2 = "/* Output:                                                      */\n" <>
                    "/*       CCTK_POINTER ARRAY IN modes  ... array if char. vars   */\n" <>    
                    "/*       CCTK_POINTER ARRAY IN speeds ... array of char. speeds */\n\n";
];


If[type == "C2P", 

   funcName = lookup[spec,Name] <> "_MultiPatch_Char2Prim";
   argString =  "CCTK_POINTER_TO_CONST const cctkGH_,\n"       <>
        tab <>  "CCTK_INT const dir,\n"                        <>
        tab <>  "CCTK_INT const face,\n"                       <>
        tab <>  "CCTK_REAL const * restrict const base,\n"     <>
        tab <>  "CCTK_INT const * restrict const off,\n"       <>
        tab <>  "CCTK_INT const * restrict const len,\n"       <>
        tab <>  "CCTK_INT const rhs_flag,\n"                   <>
        tab <>  "CCTK_INT const num_modes,\n"                  <>
        tab <>  "CCTK_POINTER_TO_CONST const * restrict const modes";

   headerComment1 = "/* translate from characteristic to primary variables          */\n";
   headerComment2 = "/* Output:                                                     */\n" <>  
                    "/*       CCTK_POINTER ARRAY IN modes   ... array of char. vars */\n\n";
];




code = {

DefineFunction[funcName, "CCTK_INT", argString,

{headerComment1,
"/* Input:                                                         */\n",
"/*       CCTK_POINTER_TO_CONST cctkGH   ... CCTK grid hierarchy   */\n",
"/*       CCTK_INT              dir      ...              */\n",
"/*       CCTK_INT              face     ...              */\n",
"/*       CCTK_REAL ARRAY       base     ...              */\n",
"/*       CCTK_INT ARRAY        lbnd     ...              */\n",
"/*       CCTK_INT ARRAY        lsh      ...              */\n",
"/*       CCTK_INT ARRAY        from     ...              */\n",
"/*       CCTK_INT ARRAY        to       ...              */\n",
"/*       CCTK_INT              rhs_flag ...              */\n",
"/*       CCTK_INT              num_modes...              */\n",
headerComment2,
"{\n",
"  cGH const * restrict const cctkGH = cctkGH_;\n",
"  DECLARE_CCTK_ARGUMENTS;\n",
"  DECLARE_CCTK_PARAMETERS;\n\n",

"  CCTK_REAL const * restrict prims["   <> ToString@numvars <> "];\n",
"  CCTK_REAL       * restrict chars["   <> ToString@numvars <> "];\n",
"  CCTK_REAL       * restrict cspeeds[" <> ToString@numvars <> "];\n",

"  CCTK_REAL normal[3], normal_base[3];\n",
"  CCTK_REAL tangent[2][3];\n",

 (* "  CCTK_REAL gama[3][3], gamau[3][3], beta[3], alfa;\n", *)
"  CCTK_REAL lambda[" <> ToString@numvars <> "];\n",

"  CCTK_REAL xform[" <> ToString@numvars <> "][" <> ToString@numvars <> "];\n",
"  CCTK_REAL norm_normal;\n",
"  CCTK_REAL norm_tangent[2];\n",

"  int n, m;                     /* mode               */\n",
"  int i, j, k;                  /* grid point indices */\n",
"  int d, e;                     /* dimension          */\n\n",

"  /* Check arguments */\n",
"  assert (cctkGH);\n",
"  assert (cctk_dim == 3);\n",
"  assert (dir  >= 0 && dir  < cctk_dim);\n",
"  assert (face >= 0 && face < 2);\n",
"  assert (base);\n",
"  assert (off);\n",
"  assert (len);\n\n",

"  for (d = 0; d < 3; ++d) {\n",
"    assert (off[d] >= 0 && len[d] >= 0 && off[d] + len[d] <= CCTK_LSSH(0,d));\n",
"  }\n\n",

"  assert (modes);\n",
"  assert (speeds);\n",

"  for (d = 0; d < 3; ++d) {\n",
"    normal_base[d] = base[d];\n",
"    tangent[ 0][d] = base[  cctk_dim+d];\n",
"    tangent[ 1][d] = base[2*cctk_dim+d];\n",
"  }\n\n",

"  {\n",
"    CCTK_REAL normal_length = 0;\n",
"    for (d = 0; d < 3; ++d) {\n",
"      normal_length += fabs(normal_base[d]);\n",
"    }\n",
"    assert (normal_length > 0);\n",
"  }\n\n",

"  assert (num_modes == " <> ToString@numvars <> ");\n",

"  for (n = 0; n < num_modes; ++n) {\n",
"    assert (modes[n]);\n",
"  }\n\n",

"  /* Get variable pointers */\n",
"  if (rhs_flag) {\n",
Table["    rhs[" <> ToString[i-1] <> "] = CCTK_VarIndex(\"" <> ToString@rhs[[i]] <> "\");\n", 
      {i, 1, numvars}],
"  } else {\n",
Table["    prim[" <> ToString[i-1] <> "] = CCTK_VarIndex(\"" <> gfs[[i]] <> "\");\n", 
      {i, 1, numvars}],
"  }\n\n",
"    for (n = 0; n < num_vars ; ++n) {\n",
"      chars[  n] = modes[ n];\n",
"      cspeeds[n] = speeds[n];\n",
"    }\n\n",
"/* compute characteristic variables and speeds */\n",





"  /* Return 0 for Success! */\n",
"  return 0;\n"}]
(* this was it, let`s go for a beer *)
};

code];

CreateMPCharSource[spec_, debug_] :=

  Module[{thornName, gfs, rhs, groups, tmp, lang, numvars},

  gfs = Map[ToString, lookup[spec, EvolvedGFs]];
  rhs = Map[AddSuffix[#, "rhs"]&, gfs];

  Print["CreateMPCharSource uses RHS GFs:\n", rhs];

  thornName = lookup[spec, Name];
 
  numvars = Length@gfs;

  groups = Map[unqualifiedGroupName, lookup[spec, Groups]];

  lang = CodeGenC`SOURCELANGUAGE;
  CodeGenC`SOURCELANGUAGE = "C";

  tmp = {whoWhen["C"],


   Map[IncludeFile,
        {"cctk.h", "cctk_Arguments.h", "cctk_Parameters.h"}],
   Map[IncludeSystemFile,
        {"assert.h", "math.h"}],

(* declare lapack function DGESV: compute solution to system of linear equations  E * X = B *)
{"\n/* declare lapack function DGESV for solving linear systems */\n",
"void CCTK_FCALL\n",
"CCTK_FNAME(dgesv) (int    const * n,\n",
"                   int    const * nrhs,\n",
"                   double       * a,\n",
"                   int    const * lda,\n",
"                   int          * ipiv,\n",
"                   double       * b,\n",
"                   int    const * ldb,\n",
"                   int          * info);\n\n\n"},

DefineFunction[lookup[spec,Name] <> "_MultiPatch_SystemDescription", "CCTK_INT", 
   "CCTK_POINTER_TO_CONST const cctkGH_, CCTK_INT const nvars,\n"     <>
   "    CCTK_INT * restrict const prim, CCTK_INT * restrict const rhs,\n" <>
   "    CCTK_REAL * restrict const sigma", 

{
"/* this function is called twice:                                            */\n",
"/* first to set the number of modes, then to set the rest of the information */\n",
"  cGH const * restrict const cctkGH = cctkGH_;\n",
"  DECLARE_CCTK_PARAMETERS;\n\n",
"  int n;\n\n",
"  /* Check arguments */\n",
"  assert (cctkGH);\n",
"  assert (nvars >= 0);\n\n",
"  /* Fill in return values on second call */\n",
"  if (nvars == " <> ToString@numvars <> ") {\n",
"    assert (prim);\n\n",
Table["    prim[" <> ToString[i-1] <> "] = CCTK_VarIndex(\"" <> gfs[[i]] <> "\");\n", {i,1,numvars}],
"\n",
"    for (n = 0; n < " <> ToString@numvars <> "; ++n) {\n",
"      assert (prim[n] >= 0);\n",
"    }\n\n",
"    assert (rhs);\n\n",
Table["    rhs[" <> ToString[i-1] <> "] = CCTK_VarIndex(\"" <> ToString@rhs[[i]] <> "\");\n", {i,1,numvars}],
"\n",
"    for (n = 0; n < " <> ToString@numvars <> "; ++n) {\n",
"      assert (rhs[n] >= 0);\n",
"    }\n\n",
"  }\n\n",
"  /* Coefficient for the scalar product via SummationByParts Thorn */\n",
"  *sigma = GetScalProdCoeff();\n\n",
"  /* Return the number of modes -- needed at first call! */\n",
"  return " <> ToString@numvars <> ";\n"}],

(*  *)
charInfoFunction["P2C", spec, debug],      "\n\n",
charInfoFunction["C2P", spec, debug],      "\n\n",
charInfoFunction["WHATEVER", spec, debug]
};

CodeGenC`SOURCELANGUAGE = lang;
tmp
];


(* -------------------------------------------------------------------------- 
   Precompmacros
   -------------------------------------------------------------------------- *)

(* Argument to this is the same as for CreateSetterSource.  This is
   not implemented currently because the precomputations are performed
   in the setter file itself.  We want to change this for readability
   reasons.  The change will be to have this precompMacros.h file
   define a macro performing the precomputations for *each loop* in
   each function.  Then the setter source file just has a line
   invoking the macro in each loop. *)
CreatePrecompMacros[functions_] :=
  Module[{},
  {}];

(* ------------------------------------------------------------------------ 
   Startup file
   ------------------------------------------------------------------------ *)

CreateStartupFile[thornName_, bannerText_] :=
  Module[{tmp, lang},
  
  lang = CodeGenC`SOURCELANGUAGE;
  CodeGenC`SOURCELANGUAGE = "C";

  tmp = {whoWhen["C"],

   IncludeFile["cctk.h"],
   DefineFunction[thornName <> "_Startup", "extern \"C\" int", "void",
     {DefineVariable["banner", "const char *", Quote[bannerText]],
      "CCTK_RegisterBanner(banner);\n",
      "return 0;\n"}]};

  CodeGenC`SOURCELANGUAGE = lang;

  tmp
   ];

(* ------------------------------------------------------------------------ 
   Thorn creation
   ------------------------------------------------------------------------ *)

(* source = {Filename -> "MoLRegister.cc", Contents -> "#include ..."} *)

(* thorn = {Name -> "ClassicADMMolEvolve", Directory -> "ClassicADM",
            Interface -> i, Schedule -> s, Param -> p, Makefile -> m, 
            Sources -> {s1, s2, ...} *)

(* Given a thorn specification structure as defined above, create a
   thorn.  Note that if you specify a path to the thorn, then you are
   responsible for making sure that the parent directory exists; this
   function does not automatically create any parent directories. *)
CreateThorn[thorn_] :=
  Module[{thornDirectory, sourceDirectory},

    thornDirectory = lookup[thorn, Directory] <> "/" <> lookup[thorn, Name];
    sourceDirectory = thornDirectory <> "/src";

    Print["Creating thorns in directory ", thornDirectory];

    EnsureDirectory[thornDirectory];
    EnsureDirectory[sourceDirectory];

    GenerateFile[thornDirectory <> "/configuration.ccl", lookup[thorn, Configuration]];
    GenerateFile[thornDirectory <> "/interface.ccl",     lookup[thorn, Interface]];
    GenerateFile[thornDirectory <> "/param.ccl",         lookup[thorn, Param]];
    GenerateFile[thornDirectory <> "/schedule.ccl",      lookup[thorn, Schedule]];
    
    Map[GenerateFile[sourceDirectory <> "/" <> lookup[#, Filename], 
                                               lookup[#, Contents]] &,
                                               lookup[thorn, Sources]];

    GenerateFile[sourceDirectory <> "/make.code.defn", lookup[thorn, Makefile]];

    (* Update thorn directory timestamp so that it can be used in makefiles *)
    GenerateFile[thornDirectory <> "/temp", {}];
    DeleteFile[thornDirectory <> "/temp"];

    Print["Thorn ", thornDirectory, " created successfully"];
];

End[];

EndPackage[];<|MERGE_RESOLUTION|>--- conflicted
+++ resolved
@@ -220,13 +220,9 @@
 CreateConfiguration[opts:OptionsPattern[]] :=
   {whoWhen["CCL"],
    "REQUIRES GenericFD\n",
-<<<<<<< HEAD
    If[OptionValue[UseVectors], 
       "REQUIRES LoopControl\n", "OPTIONAL LoopControl\n{\n}\n"],
-=======
    If[OptionValue[UseDGFE], "REQUIRES Boost CPPUtils FDCore HRSCCore\n", {}],
-   If[OptionValue[UseLoopControl], "REQUIRES LoopControl\n", {}],
->>>>>>> 809e125e
    If[OptionValue[UseOpenCL], "REQUIRES OpenCL OpenCLRunTime\n", {}],
    If[OptionValue[UseVectors], "REQUIRES Vectors\n", {}]
   };
