--- conflicted
+++ resolved
@@ -503,12 +503,8 @@
       ],
 
    Map[IncludeFile, Join[{"cctk.h", "cctk_Arguments.h", "cctk_Parameters.h",
-<<<<<<< HEAD
-                     (*"precomputations.h",*) "GenericFD.h", "Differencing.h", "Vectors.hh"}, include]],
-=======
-                     (*"precomputations.h",*) "GenericFD.h", "Differencing.h"}, include,
+                     (*"precomputations.h",*) "GenericFD.h", "Differencing.h", "Vectors.hh"}, include,
                          If[OptionValue[UseLoopControl], {"loopcontrol.h"}, {}]]],
->>>>>>> 1076db41
    calculationMacros[],
 
    (* For each function structure passed, create the function and
