--- conflicted
+++ resolved
@@ -206,26 +206,20 @@
           ThrowError["Separating derivatives in an automatically scheduled function is not supported"]];
 
        Module[
-<<<<<<< HEAD
          {derivGFName, derivGFName2, derivs, sepDerivs, sepDerivs2, calc2,
-          replaceSymmetric, replaceMixed, derivCalcs, derivCalcs2, addAfter},
+          replaceSymmetric, replaceMixed, derivCalcs, derivCalcs2, addAfter,
+          compCalcName},
 
          (* Removing duplicate "DPDstandardNth" in derivative variable
             names *)
-=======
-         {derivGFName, derivGFName2, derivs, sepDerivs, calc2, replaceSymmetric,compCalcName},
->>>>>>> 3e25941a
          derivGFName[pd_[var_,inds___]] :=
          Symbol[StringReplace["Global`D"<>ToString[pd]<>ToString[var]<>Apply[StringJoin,Map[ToString,{inds}]], "Global`D"<>ToString[pd]<>"D"<>ToString[pd] -> "Global`D"<>ToString[pd]]];
 
          derivGFName2[pd_[var_,inds___]] :=
-<<<<<<< HEAD
-         StringReplace["D"<>ToString[pd]<>ToString[var]<>"_"<>Apply[StringJoin,Map[ToString,{inds}]], "D"<>ToString[pd]<>"D"<>ToString[pd] -> "D"<>ToString[pd]];
-=======
-         "D"<>ToString[pd]<>ToString[var]<>"_"<>Apply[StringJoin,Map[ToString,{inds}]];
+         StringReplace["D"<>ToString[pd]<>ToString[var]<>"_"<>Apply[StringJoin,Map[ToString,{inds}]],
+                       "D"<>ToString[pd]<>"D"<>ToString[pd] -> "D"<>ToString[pd]];
 
          compCalcName = lookup[calc,Name]<>"_NonDerivatives";
->>>>>>> 3e25941a
 
          replaceSymmetric = pd_[var_,i_,j_] /; i > j :> pd[var,j,i];
          (* Replace mixed derivatives with first derivatives of
@@ -290,16 +284,12 @@
 
          calc2 = mapReplace[mapReplace[calc, Name, compCalcName],
                             Equations,
-<<<<<<< HEAD
-                            (GetEquations[calc]/.replaceSymmetric/.replaceMixed) /. Map[# -> derivGFName[#] &, Flatten[Join[sepDerivs,sepDerivs2],1]]];
-=======
-                            (GetEquations[calc]/.replaceSymmetric) /. 
-                            Map[# -> derivGFName[#] &, Flatten[sepDerivs,1]]];
+                            (GetEquations[calc]/.replaceSymmetric/.replaceMixed) /. 
+                            Map[# -> derivGFName[#] &, Flatten[Join[sepDerivs,sepDerivs2],1]]];
 
          derivCalcs = Map[mapReplace[#, Schedule, Map[#<>" before "<>GetCalculationName[calc2] &, lookup[#,Schedule]]] &, derivCalcs];
 
          calc2 = InNewScheduleGroup[lookup[calc,Name], calc2];
->>>>>>> 3e25941a
 
          Join[derivCalcs, derivCalcs2, {calc2}]]]];
 
