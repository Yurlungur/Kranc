(* ::Package:: *)

(*  Copyright 2004 Sascha Husa, Ian Hinder, Christiane Lechner

    This file is part of Kranc.

    Kranc is free software; you can redistribute it and/or modify
    it under the terms of the GNU General Public License as published by
    the Free Software Foundation; either version 2 of the License, or
    (at your option) any later version.

    Kranc is distributed in the hope that it will be useful,
    but WITHOUT ANY WARRANTY; without even the implied warranty of
    MERCHANTABILITY or FITNESS FOR A PARTICULAR PURPOSE.  See the
    GNU General Public License for more details.

    You should have received a copy of the GNU General Public License
    along with Kranc; if not, write to the Free Software
    Foundation, Inc., 59 Temple Place, Suite 330, Boston, MA  02111-1307  USA
*)

BeginPackage["CodeGenCalculation`", {"CodeGenCactus`", "CodeGenC`", "CodeGen`",
  "CodeGenKranc`",
  "MapLookup`", "KrancGroups`", "Differencing`", "Errors`",
  "Helpers`", "Kranc`", "Optimize`", "Jacobian`", "Profile`", "Vectorisation`",
  "Calculation`", "DGFE`", "OpenCL`", "CalculationBoundaries`", "OperationCount`"}];

CreateCalculationFunction::usage = "";
CreateSetterSource::usage = "";
GridFunctionsInExpression;

Begin["`Private`"];

(* This flag determines whether you want to generate debugging code to
   do CCTK_INFO on the variables as they are translated.  This can
   help find problems in the construction of the translator maps. *)
debugInLoop = False;

(* --------------------------------------------------------------------------
   General Utility Functions (could be moved outside this package)
   -------------------------------------------------------------------------- *)

DefFn[VerifyListContent[l_, type_, while_] :=
  Module[{types},
    If[!(Head[l] === List),
      ThrowError["Expecting a list of ", type,
        " objects, but found the following, which is not a List object.  Error occured ", while, l]];
    types = Union[Map[Head, l]];
    If [!(types === {type}) && !(types === {}),
      ThrowError["Expecting a list of ", type ,
        " objects, but found the following types of object: ",
      ToString[types], " in ", l, while]]]];

(* ------------------------------------------------------------------------ 
   Setter
   ------------------------------------------------------------------------ *)

(* calculation = {Name                -> "ClassicADM_Setter", 
                  optional Before     -> {functions},
                  optional After      -> {functions},
                  Shorthands          -> {gInv11, ...},
	          GridFunctions       -> {g11rhs, K11},
                  CollectList         -> {hInv11, hInv22, ...},
         optional DeclarationIncludes -> {include file list},
         optional LoopPreIncludes     -> {include file list},
	          Equations           -> {{K11_rhs -> 2 A K11, ...}...}} *)


(* Given a list of Calculation structures as defined above, create a
   CodeGen representation of a source file that defines a function for
   each Calculation. *)

Options[CreateSetterSource] = ThornOptions;

DefFn[CreateSetterSource[calcs_, debug_, include_, thornName_,
  opts:OptionsPattern[]] :=
  Module[{calc = First[calcs],bodyFunction,tiledBodyFunction},

  If[!MatchQ[include, _List],
    ThrowError["CreateSetterSource: Include should be a list but is in fact " <> ToString[include]]];

  SetDataType[If[OptionValue[UseVectors],VectorisationType[], "CCTK_REAL"]];

  {FileHeader["C"],

   NewlineSeparated[
     {"#define KRANC_" <> ToUpperCase[CodeGenC`SOURCELANGUAGE] <> "\n",

   Join[If[CodeGenC`SOURCELANGUAGE == "C",
         {IncludeSystemFile["algorithm"],
          IncludeSystemFile["assert.h"],
          IncludeSystemFile["math.h"],
          IncludeSystemFile["stdio.h"],
          IncludeSystemFile["stdlib.h"],
          IncludeSystemFile["string.h"]}, {}],

   Map[IncludeFile, Join[{"cctk.h", "cctk_Arguments.h", "cctk_Parameters.h",
                         "Kranc.hh", (* This has to be before anything which includes
                                        vectors.h (including Differencing.h) *)
                         (*"precomputations.h",*) "Differencing.h"},
                         include,
                         If[CalculationLoopControlQ[calc], {"loopcontrol.h"},{}],
                         If[OptionValue[UseOpenCL], OpenCLIncludeFiles[], {}],
                         If[OptionValue[UseVectors], VectorisationIncludeFiles[], {}]]]],
   CalculationMacros[OptionValue[UseVectors]],

   (* For each function structure passed, create the function and
      insert it *)

   WithNamespace[thornName, NewlineSeparated[
     {CalculationBoundariesFunction[First[calcs]],

   bodyFunction = DefineFunction[lookup[calc,Name]<>"_Body", "static void", "const cGH* restrict const cctkGH, const int dir, const int face, const CCTK_REAL normal[3], const CCTK_REAL tangentA[3], const CCTK_REAL tangentB[3], const int imin[3], const int imax[3], const int n_subblock_gfs, CCTK_REAL* restrict const subblock_gfs[]",
  {
    "DECLARE_CCTK_ARGUMENTS;\n",
    "DECLARE_CCTK_PARAMETERS;\n\n", 
    #
  }] &;

   tiledBodyFunction = DefineFunction[lookup[calc,Name]<>"_Body", "static void", "const cGH* restrict const cctkGH, const KrancData & restrict kd",
  {
    "DECLARE_CCTK_ARGUMENTS;\n",
    "DECLARE_CCTK_PARAMETERS;\n\n", 

    "const int dir CCTK_ATTRIBUTE_UNUSED = kd.dir;\n",
    "const int face CCTK_ATTRIBUTE_UNUSED = kd.face;\n",
    "const int imin[3] = {std::max(kd.imin[0], kd.tile_imin[0]),\n",
    "                     std::max(kd.imin[1], kd.tile_imin[1]),\n",
    "                     std::max(kd.imin[2], kd.tile_imin[2])};\n",
    "const int imax[3] = {std::min(kd.imax[0], kd.tile_imax[0]),\n",
    "                     std::min(kd.imax[1], kd.tile_imax[1]),\n",
    "                     std::min(kd.imax[2], kd.tile_imax[2])};\n",

    #
  }] &;

    calc = Append[calc,Tile->(MatchQ[GetCalculationWhere[calc],
                                     Everywhere | Interior | InteriorNoSync]
      && OptionValue[Tile])];


   calc = Join[calc, {BodyFunction -> If[TileCalculationQ[calc],
                                         tiledBodyFunction,
                                         bodyFunction], 
                      CallerFunction -> True,
                      LoopFunction -> (GenericGridLoop[lookup[calc,Name],#,TileCalculationQ[calc], opts] &),
                      GFAccessFunction -> ({#,"[","index","]"} &),
                      InitFDVariables -> InitialiseFDVariables[OptionValue[UseVectors]],
                      MacroPointer -> True}];

   CreateCalculationFunction[calc, opts]}]]}]}]];

(* --------------------------------------------------------------------------
   Calculations
   -------------------------------------------------------------------------- *)

DefFn[CheckGroupStorage[groupNames_, calcName_] :=
  Module[{ignoreGroups, groupsNames2},
    ignoreGroups = {"TmunuBase::stress_energy_scalar", "TmunuBase::stress_energy_vector",
      "TmunuBase::stress_energy_tensor"};
    groupNames2 = Select[groupNames, !MemberQ[ignoreGroups, #] &];
    {"\nconst char* const groups[] = {\n  ",
    Riffle[Map[Quote,groupNames2], ",\n  "],
    "};\n",
    "AssertGroupStorage(cctkGH, ", Quote[calcName],", ", Length[groupNames2], ", groups);\n"}]];

(* --------------------------------------------------------------------------
   Variables
   -------------------------------------------------------------------------- *)

DefFn[removeRHS[x_] :=
  Module[{string = ToString[x]},
    If[StringMatchQ[string, "*rhs"],
       ToExpression@StringDrop[string, -3],
       x]]];

(* Take a grid function name and return a name suitable for use in a local
   computation *)
DefFn[localName[x_] :=
  ToString[x] <> "L"];

(* --------------------------------------------------------------------------
   Predefinitions
   -------------------------------------------------------------------------- *)

DefFn[definePreDefinitions[pDefs_] :=
  CommentedBlock["Initialize predefined quantities",
    Map[DefineConstant[#[[1]], DataType[], #[[2]]] &, pDefs]]];

(* --------------------------------------------------------------------------
   Equations
   -------------------------------------------------------------------------- *)

(* Not using DefFn here because the function is called a very large
   number of times *)
equationUsesShorthand[eq_, shorthand_] :=
  Length[Cases[{Last[eq]}, shorthand, Infinity]] != 0;

(* Check that the given list of equations assigns things in the
   correct order.  Specifically, shorthands must not be used before
   they are assigned.  *)
DefFn[checkEquationAssignmentOrder[eqs_, shorthands_] :=
  Module[{},
    Map[checkShorthandAssignmentOrder[eqs,#] &, shorthands]]];

DefFn[printEq[eq_] :=
  Module[{lhs, rhs, rhsSplit, split, rhsString},
    lhs = First@eq;
    rhs = Last@eq;
    split[ x_ + y___] := { x, " + ..."};
    split[-x_ + y___] := {-x, " + ..."};
    split[ x_       ] := { x, ""};
    rhsSplit = split[Expand@ProcessExpression[rhs,False]];
    rhsString = ToString@CForm[rhsSplit[[1]]] <> rhsSplit[[2]];
    InfoMessage[InfoFull, " " <> ToString@lhs <> " -> " <> rhsString]]];

(* Collect and simplify terms *)
DefFn[simpCollect[collectList_, eqrhs_, localvar_, debug_] :=
  Module[{rhs, collectCoeff, all, localCollectList},
    InfoMessage[InfoFull, localvar];

    rhs = eqrhs;

    rhs = rhs /. Abs[MathTensor`Detg] -> MathTensor`Detg;
    InfoMessage[InfoFull, "ByteCount[rhs]: ", ByteCount@rhs];

    localCollectList = collectList /. VAR :> removeRHS@localvar;

    collectCoeff = Collect[rhs, localCollectList];
    InfoMessage[InfoFull, "ByteCount[terms collected]: ", ByteCount@collectCoeff];

    all = Profile["Collect/Simplify", Collect[rhs, localCollectList, Simplify]];
    InfoMessage[InfoFull, "ByteCount[simplified rhs]: ", ByteCount@all];

    all]];


(* --------------------------------------------------------------------------
   Shorthands
   -------------------------------------------------------------------------- *)

DefFn[defContainsShorthand[def_, shorthands_] :=
Module[{allAtoms, c},
  allAtoms = Union[Level[def, {-1}]];
  c = Intersection[shorthands, allAtoms];
  c != {}]];

DefFn[checkShorthandAssignmentOrder[eqs_, shorthand_] :=
  Module[{useBooleans, uses, firstUse, lhss, assignments},

  (* Make a list of booleans describing, for each equation, whether it
     uses the given shorthand *)
  useBooleans = Map[equationUsesShorthand[#, shorthand] &, eqs];
  uses = Position[useBooleans, True];
  lhss = Map[First, eqs];

  (* The equation numbers that define this shorthand *)
  assignments = Position[lhss, shorthand];

  If[Length[uses] == 0 && Length[assignments] >= 1,
    InfoMessage[Warning, "WARNING: Shorthand ", shorthand,
      " is defined but not used in this equation list."]];

  If[Length[uses] == 0, Return[]];

  (* The number of the first equation to use this shorthand *)
  firstUse = First[uses];

  If[Length[assignments] > 1,
     InfoMessage[Warning, "WARNING: Shorthand ", shorthand, " is defined more than once."]];

  If[Length[assignments] == 0,
    ThrowError["Shorthand", shorthand, "is not defined in this equation list", eqs]];

  If[assignments[[1]] >= firstUse,
    ThrowError["Shorthand", shorthand,
      "is used before it is defined in this equation list", eqs]]]];

(* --------------------------------------------------------------------------
   Partial derivatives
   -------------------------------------------------------------------------- *)

(* Split the list of partial derivative definitions into those
   containing shorthands, and those that do not.  *)
DefFn[splitPDDefsWithShorthands[pddefs_, shorthands_] :=
  Module[{defsWithShorts, defsWithoutShorts},
    defsWithShorts = Select[pddefs, defContainsShorthand[#, shorthands] &];
    defsWithoutShorts = Select[pddefs, ! defContainsShorthand[#, shorthands] &];
    Return[{defsWithoutShorts, defsWithShorts}]]];

DefFn[pdCanonicalOrdering[name_[inds___] -> x_] :=
  Module[{is},
    is = {inds};
    If[Length[is] == 2,
      Return[{name[f_,2,1] -> name[f,1,2],
              name[f_,3,1] -> name[f,1,3],
              name[f_,3,2] -> name[f,2,3]}],
      {}]]];

(* --------------------------------------------------------------------------
   Calculation function generation
   -------------------------------------------------------------------------- *)

Options[CreateCalculationFunction] = Join[ThornOptions,{Debug -> False}];

DefFn[
  CreateCalculationFunction[calcp_, opts:OptionsPattern[]] :=
  Module[{gfs, allSymbols, knownSymbols,
          shorts, eqs, parameters, parameterRules, odeGroups,
          functionName, dsUsed, groups, pddefs, cleancalc, eqLoop, where,
          addToStencilWidth, pDefs, haveCondTextuals, condTextuals, calc,
          kernelCall, DGFEDefs, DGFEInit, DGFECallCode, debug, useJacobian,
          imp, gridName, stencilSize},

  debug = OptionValue[Debug];
  useJacobian = OptionValue[UseJacobian] && lookupDefault[calcp, UseJacobian, True];
  imp = lookup[calcp, Implementation];
  gridName = lookup[calcp, GFAccessFunction];

  functionName = ToString@lookup[calcp, Name];
  bodyFunctionName = functionName <> "_Body";

  InfoMessage[Terse, "Creating calculation function: " <> functionName];

  InfoMessage[InfoFull, "Calculation sets "<>ToString[Map[First,lookup[calcp, Equations]]]];

  calc = If[useJacobian, InsertJacobian[calcp, opts], calcp];

  cleancalc = RemoveUnusedShorthands[calc];
  If[OptionValue[CSE],
    cleancalc = EliminateCommonSubexpressions[cleancalc, opts]];

  shorts = lookupDefault[cleancalc, Shorthands, {}];

  eqs    = lookup[cleancalc, Equations];
  parameters = lookupDefault[cleancalc, Parameters, {}];
  groups = lookup[cleancalc, Groups];
  odeGroups = lookupDefault[cleancalc, ODEGroups, {}];
  If[useJacobian, groups = Join[groups, JacobianGroups[]]];
  pddefs = lookupDefault[cleancalc, PartialDerivatives, {}];
  addToStencilWidth = lookupDefault[cleancalc, AddToStencilWidth, 0];
  pDefs = lookup[cleancalc, PreDefinitions];
  haveCondTextuals = mapContains[cleancalc, ConditionalOnTextuals];

  VerifyCalculation[cleancalc];

  gfs = allGroupVariables[groups];

  InfoMessage[InfoFull, " " <> ToString[Length@shorts] <> " shorthands"];
  InfoMessage[InfoFull, " " <> ToString[Length@gfs] <> " grid functions"];
  InfoMessage[InfoFull, " " <> ToString[Length@groups] <> " groups"];

  InfoMessage[InfoFull, "Shorthands: ", shorts];
  InfoMessage[InfoFull, "Grid functions: ", gfs];
  InfoMessage[InfoFull, "Groups: ", Map[groupName, groups]];

  If[Length@lookupDefault[cleancalc, CollectList, {}] > 0,
    eqs = Map[First[#] -> simpCollect[lookup[cleancalc, CollectList],
                                      Last[#],
                                      First[#], debug] &,
              eqs],
    (* else *)
    If[!lookupDefault[cleancalc, NoSimplify, False],
       eqs = Map[(InfoMessage[InfoFull, "Simplifying "<>ToString[#[[1]], InputForm]<>" -> ..."]; Simplify[#, {r>=0}]) &, eqs]]];

  InfoMessage[InfoFull, "Equations:"];

  (* Wrap parameters with ToReal unless they are part of the condition in an IfThen *)
  parameterRules = Map[(#->ToReal[#])&, parameters];
  eqs = eqs /. Prepend[parameterRules, IfThen[cond_, x_, y_] :> IfThen[cond, x/.parameterRules, y/.parameterRules]];

  (* Map[printEq, eqs]; *)

  Scan[InfoMessage[InfoFull, "  " <> ToString@First[#]<>" = ..."] &, eqs];

  (* Compute necessary stencil size *)
  stencilSize = StencilSize[pddefs, eqs, functionName, OptionValue[ZeroDimensions],
                               lookup[{opts}, IntParameters, {}]];
  If[!VectorQ[stencilSize],
     stencilSize = MapThread[Max,Map[Last,stencilSize[[2]]]]];

  where = GetCalculationWhere[cleancalc];
  If[where === Automatic,
     where = If[MatchQ[stencilSize, {0,0,0}] =!= True, Interior, Everywhere]];

  (* Check all the function names *)
  functionsPresent = FunctionsInCalculation[cleancalc]; (* Not currently used *)

  (* Check that there are no shorthands defined with the same name as a grid function *)
  If[!(Intersection[shorts, gfs] === {}),
    ThrowError["The following shorthands are already declared as grid functions:",
      Intersection[shorts, gfs]]];

  (* check that the passed in textual condition makes sense *)
  If[haveCondTextuals,
    condTextuals = lookup[cleancalc, ConditionalOnTextuals];
    If[! MatchQ[condTextuals, {_String ...}],
      ThrowError["ConditionalOnTextuals entry in calculation expected to be of the form {string, ...}, but was ", condTextuals, "Calculation is ", calc]];
    ];

  (* Check that there are no unknown symbols in the calculation *)
  allSymbols = CalculationSymbols[cleancalc];
  knownSymbols = Join[lookupDefault[cleancalc, AllowedSymbols, {}], gfs, shorts, parameters,
    {dx,dy,dz,dt,idx,idy,idz,t, usejacobian, Pi, E, Symbol["i"], Symbol["j"], Symbol["k"], Symbol["ti"], Symbol["tj"], Symbol["tk"], normal1, normal2,
    normal3, tangentA1, tangentA2, tangentA3, tangentB1, tangentB2, tangentB3},
    If[useJacobian, JacobianSymbols[], {}]];

  unknownSymbols = Complement[allSymbols, knownSymbols];

  unknownSymbols /.
    {{} :> True,
      {s_} :> ThrowError["Unknown symbol " <> ToString[s] <> " in calculation " <> GetCalculationName[cleancalc]],
      ss_ :> ThrowError["Unknown symbols " <> StringJoin[Riffle[ToString/@ss,", "]] <> " in calculation " <> GetCalculationName[cleancalc]],
    _ :> ThrowError["Internal error: unrecognised value for unknownSymbols: "<>ToString[unknownSymbols, InputForm]]};

  kernelCall = Switch[where,
    Everywhere,
    If[TileCalculationQ[cleancalc],
      "TiledLoopOverEverything(cctkGH, " <> bodyFunctionName <> ");\n",
      "LoopOverEverything(cctkGH, " <> bodyFunctionName <> ");\n"],
    Interior | InteriorNoSync,
    If[TileCalculationQ[cleancalc],
      "TiledLoopOverInterior(cctkGH, " <> bodyFunctionName <> ");\n",
      "LoopOverInterior(cctkGH, " <> bodyFunctionName <> ");\n"],
    Boundary | BoundaryNoSync,
      "LoopOverBoundary(cctkGH, " <> bodyFunctionName <> ");\n",
    BoundaryWithGhosts,
      "LoopOverBoundaryWithGhosts(cctkGH, " <> bodyFunctionName <> ");\n",
    _,
      ThrowError["Unknown 'Where' entry in calculation " <>
        functionName <> ": " <> ToString[where]]];

  DGFEDefs = If[OptionValue[UseDGFE], DGFEDefinitions[cleancalc, eqs, gfs], {}];

  DGFEInit = If[OptionValue[UseDGFE], DGFEInitialise[cleancalc], {}];

  DGFECallCode = If[OptionValue[UseDGFE] && lookupDefault[cleancalc, UseDGFE, False],
       DGFECall[cleancalc],
       {}];

  InfoMessage[InfoFull,"Generating function"];
  {
    DGFEDefs,
    lookup[calcp,BodyFunction][{
    (* OpenCL kernel prologue *)
    (* We could (or probably should) write this into a source file of its own *)
    If[OptionValue[UseOpenCL], {OpenCLPrologue[]}, {}],

    Module[
      {kernelCode},
      kernelCode =
      {
    CommentedBlock["Include user-supplied include files",
      Map[IncludeFile, lookupDefault[cleancalc, DeclarationIncludes, {}]]],

    lookup[calcp,InitFDVariables],

    definePreDefinitions[pDefs],

    If[useJacobian, CreateJacobianVariables[], {}],

    If[Cases[{pddefs}, SBPDerivative[_], Infinity] != {},
      CommentedBlock["Compute Summation By Parts derivatives",
        IncludeFile["sbp_calc_coeffs.h"]],
      {}],

    If[gfs != {},
      {
	eqLoop = If[lookup[calcp, SimpleCode, False], 
                    simpleEquationLoop,
                    equationLoop][eqs, cleancalc, gfs, shorts, {}, groups, odeGroups,
          pddefs, where, addToStencilWidth, opts]},
      {}]

    };

    If[OptionValue[UseOpenCL], kernelCode = OpenCLProcessKernel[kernelCode]];

    kernelCode],

    (* OpenCL kernel epilogue *)
    If[OptionValue[UseOpenCL], OpenCLEpilogue[cleancalc, imp, functionName], {}]
    }], (* <BodyFunction *)
  
    If[lookup[calcp,CallerFunction],
      DefineCCTKSubroutine[functionName,
      FlattenBlock[{
        If[haveCondTextuals, Map[ConditionalOnParameterTextual["!(" <> # <> ")", "return;\n"] &,condTextuals], {}],

        ConditionalOnParameterTextual["verbose > 1",
          "CCTK_VInfo(CCTK_THORNSTRING,\"Entering " <> bodyFunctionName <> "\");\n"],

        ConditionalOnParameterTextual["cctk_iteration % " <> functionName <> "_calc_every != " <>
          functionName <> "_calc_offset", "return;\n"],
  
        CheckGroupStorage[GroupsInCalculation[cleancalc, imp], functionName],
        "\n",

        CheckStencil[pddefs, eqs, functionName, OptionValue[ZeroDimensions],
                     lookup[{opts}, IntParameters, {}]],

        If[where === Everywhere && !OptionValue[UseDGFE] && MatchQ[stencilSize, {0,0,0}] =!= True,
           ThrowError["Calculation "<>functionName<>" uses derivative operators but is computed Everywhere.  Specify Where -> Interior for calculations that use derivative operators."]];
        "\n",

        DGFEInit,

        kernelCall,

        DGFECallCode,

        ConditionalOnParameterTextual["verbose > 1",
          "CCTK_VInfo(CCTK_THORNSTRING,\"Leaving " <> bodyFunctionName <> "\");\n"]
      }]],
      (* else *)
       ""]
  }]];

Options[equationLoop] = ThornOptions;

DefFn[
  equationLoop[eqs_, cleancalc_, gfs_, shorts_, incs_, groups_, odeGroups_, pddefs_,
             where_, addToStencilWidth_,
             opts:OptionsPattern[]] :=
  Module[{rhss, lhss, gfsInRHS, gfsInLHS, gfsOnlyInRHS, localGFs,
          localMap, eqs2, derivSwitch, code, functionName, calcCode,
          gfsInBoth, gfsDifferentiated,
          gfsDifferentiatedAndOnLHS, declare, eqsReplaced,
          arraysInRHS, arraysInLHS, arraysOnlyInRHS, odeVars,
          generateEquationCode, groupedIfs, IfThenGroup, noSimplify,
          gridName, useJacobian, allCode, opCounts},

    InfoMessage[InfoFull, "Equation loop"];

    {allCode, opCounts} = Reap[

    useJacobian = OptionValue[UseJacobian] && lookupDefault[cleancalc, UseJacobian, True];

    gridName = Function[x,FlattenBlock[lookup[cleancalc, GFAccessFunction][x]]];

    rhss = Map[#[[2]] &, eqs];
    lhss = Map[#[[1]] &, eqs];

    orderings = Flatten[Map[pdCanonicalOrdering, pddefs], 1];
    eqsOrdered = (eqs //. orderings);

    odeVars = variablesFromGroups[odeGroups, groups];

    gfsInRHS = Union[Cases[rhss, _ ? (MemberQ[gfs,#] &), Infinity]];
    gfsInLHS = Union[Cases[lhss, _ ? (MemberQ[gfs,#] &), Infinity]];
    gfsOnlyInRHS = Complement[gfsInRHS, gfsInLHS];

    gfsInBoth = Intersection[gfsInRHS,gfsInLHS];

    If[OptionValue[ProhibitAssignmentToGridFunctionsRead] &&
       gfsInBoth =!= {},
      ThrowError["The calculation " <> ToString@lookup[cleancalc, Name] <>
        " has the grid functions " <> ToString[gfsInBoth] <>
        " on both the left hand side and the right hand side.  This is" <>
        " not allowed with the option" <>
        " ProhibitAssignmentToGridFunctionsRead -> True."]];

    localGFs = Map[localName, gfs];
    localMap = Map[# -> localName[#] &, gfs];

    derivSwitch =
      GridFunctionDerivativesInExpression[pddefs, eqsOrdered,
                                          OptionValue[ZeroDimensions]] != {};

    gfsDifferentiated = Map[First,
      GridFunctionDerivativesInExpression[pddefs, eqsOrdered,
                                          OptionValue[ZeroDimensions]]];

    gfsDifferentiatedAndOnLHS = Intersection[gfsDifferentiated, gfsInLHS];

    If[gfsDifferentiatedAndOnLHS =!= {},
      ThrowError["The calculation " <> ToString@lookup[cleancalc, Name] <>
        " has both assignments to, and derivatives of, the grid functions " <>
        ToString[gfsDifferentiatedAndOnLHS] <>
        ".  This is not allowed, as it gives results which are dependent" <>
        " on the ordering of the loop over grid points."]];

    (* Replace the partial derivatives *)
    {defsWithoutShorts, defsWithShorts} = splitPDDefsWithShorthands[pddefs, shorts];
    eqs2 = ReplaceDerivatives[defsWithoutShorts, eqsOrdered, True,
                              OptionValue[ZeroDimensions],lookup[cleancalc, MacroPointer]];
    eqs2 = ReplaceDerivatives[defsWithShorts, eqs2, False, OptionValue[ZeroDimensions], lookup[cleancalc, MacroPointer]];

    checkEquationAssignmentOrder[eqs2, shorts];
    functionName = ToString@lookup[cleancalc, Name];

    (* Replace grid functions with their local forms *)
    eqsReplaced = eqs2 /. Join[{g:GFOffset[___]:>g},localMap];

    gridFunctionsFreeQ[x_] :=
    Module[
      {r},
      (* Print["groups = ", groups]; *)
      (* Print["gridFunctionsFreeQ[", x, "] ="]; *)
      r = GridFunctionsInExpression[x, groups/.localMap] === {};
      (* Print["  ", r]; *)
      r];

    (* Construct a list, corresponding to the list of equations,
       marking those which need their LHS variables declared.  We
       declare variables at the same time as assigning to them as it
       gives a performance increase over declaring them separately at
       the start of the loop.  The local variables for the grid
       functions which appear in the RHSs have been declared and set
       already (DeclareMaybeAssignVariableInLoop below), so assignments
       to these do not generate declarations here. *)
    declare = Block[{$RecursionLimit=Infinity},MarkFirst[First /@ eqsReplaced, Map[localName, gfsInRHS]]];

    (* Replace consecutive IfThen statements with the same condition by a single IfThenGroup *)
    groupedIfs = Thread[{declare, eqsReplaced}] //.
      {{x___, {deca_, a_->IfThen[cond_, at_, af_]}, {decb_, b_->IfThen[cond_, bt_, bf_]}, y___} :>
         {x, {{deca, decb}, IfThenGroup[cond, {a->at, b->bt}, {a->af, b->bf}]}, y} /; gridFunctionsFreeQ[cond],
       {x___, {deca_, IfThenGroup[cond_, at_, af_]}, {decb_, b_->IfThen[cond_, bt_, bf_]}, y___} :>
         {x, {Join[deca, {decb}], IfThenGroup[cond, Join[at, {b->bt}], Join[af, {b->bf}]]}, y},
       {x___, {deca_, IfThenGroup[cond_, at_, af_]}, {decb_, IfThenGroup[cond_, bt_, bf_]}, y___} :>
         {x, {Join[deca, decb], IfThenGroup[cond, Join[at, bt], Join[af, bf]]}, y}};

    noSimplify = lookupDefault[cleancalc, NoSimplify, False];

    (* Generate actual code strings. Try to declare variables as they are assigned, but
       it is only possible to do this outside all if(){} statements. *)
    generateEquationCode[{declare2_, eq2_}] :=
      Module[{ret, vars, preDeclare, cond},
        InfoMessage[InfoFull, "Generating code for " <> ToString[eq2[[1]], InputForm]];
        Which[
        SameQ[Head[eq2[[2]]], IfThen],
          ret = AssignVariableFromExpression[eq2[[1]],
            eq2[[2]] /. IfThen[cond_, x__]:> IfThen[KrancScalar[cond], x], declare2, OptionValue[UseVectors], noSimplify];,
        SameQ[Head[eq2], IfThenGroup],
          vars = eq2[[2,All,1]];
          cond = eq2[[1]];
          preDeclare = Pick[vars, declare2];
<<<<<<< HEAD
          ret = {Map[DeclareVariable[#, DataType[]] &, Complement[Union[preDeclare], localName/@gfsInRHS]], {"\n"},
                 Conditional[GenerateCodeFromExpression[Scalar[cond], False],
=======
          ret = {Map[DeclareVariableNoInit[#, DataType[]] &, Complement[Union[preDeclare], localName/@gfsInRHS]], {"\n"},
                 Conditional[GenerateCodeFromExpression[KrancScalar[cond], False],
>>>>>>> 56175637
                  Riffle[AssignVariableFromExpression[#[[1]], #[[2]], False, OptionValue[UseVectors], noSimplify]& /@ eq2[[2]], "\n"],
                  Riffle[AssignVariableFromExpression[#[[1]], #[[2]], False, OptionValue[UseVectors], noSimplify]& /@ eq2[[3]], "\n"]]};,
        True,
          ret = AssignVariableFromExpression[eq2[[1]], eq2[[2]], declare2, OptionValue[UseVectors], noSimplify];
        ];
        ret
    ];

    groupedIfsArrays = Select[groupedIfs, MemberQ[Map[localName, odeVars], #[[2]][[1]]]  &];
    groupedIfs = Select[groupedIfs, !MemberQ[Map[localName, odeVars], #[[2]][[1]]]  &];

    calcCode = Riffle[generateEquationCode /@ groupedIfs, "\n"];
    calcCodeArrays = Riffle[generateEquationCode /@ groupedIfsArrays, "\n"];
    InfoMessage[InfoFull, "Finished generating equation code"];

    assignLocalFunctions[gs_, useVectors_, useJacobian_, NameFunc_] :=
      Module[{conds, varPatterns, varsInConds, simpleVars, code},
        conds =
          {{"eT" ~~ _ ~~ _, "assume_stress_energy_state>=0 ? assume_stress_energy_state : *stress_energy_state", "ToReal(0.0)"}}; (* This should be passed as an option *)
        If[useJacobian,
          conds = Append[conds, JacobianConditionalGridFunctions[]]];

        varPatterns = Map[First, conds];
        varsInConds = Map[Function[pattern, Select[gs,StringMatchQ[ToString[#], pattern] &]], varPatterns];
        simpleVars = Complement[gs, Flatten[varsInConds]];
        code = {"\n",
         Map[DeclareMaybeAssignVariableInLoop[
              DataType[], localName[#], NameFunc[#],
              False,"", useVectors] &, simpleVars],
         {"\n",
         Riffle[
           MapThread[
             If[Length[#2] > 0,
               {DeclareVariables[localName/@#2, DataType[]],"\n",
                Conditional[#1,
                  Table[AssignVariableInLoop[localName[var], NameFunc[var], useVectors], {var, #2}],
                  Sequence@@If[#3 =!= None, {Table[AssignVariableInLoop[localName[var], #3, False (*useVectors*)], {var, #2}]}, {}]]},
               (* else *)
               {}] &,
             {Map[#[[2]]&, conds], varsInConds, Map[#[[3]]&, conds]}], "\n"]}};
         code
      ];

    assignLocalGridFunctions[gs_, useVectors_, useJacobian_] := assignLocalFunctions[gs, useVectors, useJacobian, gridName];
    assignLocalArrayFunctions[gs_] := assignLocalFunctions[gs, False, False, ArrayName];

    (* separate grid and array variables *)
    arraysInRHS = Intersection[odeVars, gfsInRHS];
    arraysInLHS = Intersection[odeVars, gfsInLHS];
    arraysOnlyInRHS = Complement[arraysInRHS, arraysInLHS];

    gfsInRHS = Complement[gfsInRHS, odeVars];
    gfsInLHS = Complement[gfsInLHS, odeVars];
    gfsOnlyInRHS = Complement[gfsInRHS, gfsInLHS];

    {
    CommentedBlock["Assign local copies of arrays functions",
      assignLocalArrayFunctions[arraysInRHS]],

    CommentedBlock["Calculate temporaries and arrays functions", calcCodeArrays],

    CommentedBlock["Copy local copies back to grid functions",
        Map[AssignVariableInLoop[ArrayName[#], localName[#]] &, arraysInLHS]],

    lookup[cleancalc,LoopFunction][
    {
      (* TODO: Only make local copies for variables that are actually
         used later on; see e.g. variablesReadInCalc for how to make the
         distinction *)
      CommentedBlock["Assign local copies of grid functions",
        assignLocalGridFunctions[gfsInRHS, OptionValue[UseVectors], useJacobian]],

      CommentedBlock["Include user supplied include files",
        Map[IncludeFile, incs]],

      CommentedBlock["Precompute derivatives",
        PrecomputeDerivatives[defsWithoutShorts, eqsOrdered, 
                              lookup[{opts}, IntParameters, {}],
                              OptionValue[ZeroDimensions],
                              lookup[cleancalc, MacroPointer]]],

      CommentedBlock["Calculate temporaries and grid functions", calcCode],

      If[debugInLoop,
        Map[InfoVariable[#[[1]]] &, (eqs2 /. localMap)],
        ""],

      localsToGridFunctions[gfsInLHS, gridName,
                            Which[OptionValue[UseOpenCL], "OpenCL",
                                  OptionValue[UseVectors], "Vectors",
                                  True, "Default"]],

      If[debugInLoop, Map[InfoVariable[gridName[#]] &, gfsInLHS], ""]}, opts]}, 

        CountOperations];
  
    If[OptionValue[CountOperations],
      ProcessOperationCount[opCounts, GetCalculationName[cleancalc]]];
  
    allCode]];

Options[simpleEquationLoop] = ThornOptions;
DefFn[
  simpleEquationLoop[eqs_, cleancalc_, gfs_, shorts_, incs_, groups_, odeGroups_, pddefs_,
                     where_, addToStencilWidth_,
                     opts:OptionsPattern[]] :=
  Module[
    {functionName, eqs2, gridName, allCode, opCounts},
    functionName = ToString@lookup[cleancalc, Name];
    eqs2 = eqs;

    {allCode, opCounts} = Reap[

    CountDerivativeOperations[pddefs, eqs2, OptionValue[ZeroDimensions]];

    eqs2 = ReplaceDerivatives[pddefs, eqs2, False, OptionValue[ZeroDimensions], 
                              lookup[cleancalc, MacroPointer]];
    gridName = lookup[cleancalc, GFAccessFunction];
    
    lookup[cleancalc,LoopFunction][
      {
        CommentedBlock[
          "Calculate temporaries and grid functions", 
          If[OptionValue[UseVectors],
             VectorisationSimpleAssign[FlattenBlock[gridName[#]] & /@ Map[First, eqs2],
                                       Map[Last, eqs2]],
             Map[
               AssignVariableFromExpression[FlattenBlock@gridName[#[[1]]], #[[2]], False, False, True] &, eqs2]]]
      }, opts], 

        CountOperations];
  
    ProcessOperationCount[opCounts, GetCalculationName[cleancalc]];
  
    allCode]];


(* Unsorted *)

DefFn[GridFunctionsInExpression[x_, groups_] :=
  Union[Cases[x, _ ? (MemberQ[allGroupVariables[groups],#] &), Infinity]]];

(* Copy local variables back to their grid functions *)

DefFn[
  localsToGridFunctions[gfsInLHS_List, gridName_, method_String] :=
  CommentedBlock[
    "Copy local copies back to grid functions",
    localsToGridFunctions2[gridName /@ gfsInLHS, localName /@ gfsInLHS, method]]];

DefFn[
  localsToGridFunctions2[gridNames_List, localNames_List, "OpenCL"] :=
  OpenCLLocalsToGridFunctions[gridNames, localNames]];

DefFn[
  localsToGridFunctions2[gridNames_List, localNames_List, "Vectors"] :=
  VectorisationLocalsToGridFunctions[gridNames, localNames]];

DefFn[
  localsToGridFunctions2[gridNames_List, localNames_List, "Default"] :=
  MapThread[AssignVariableInLoop, {gridNames, localNames}]];

End[];

EndPackage[];<|MERGE_RESOLUTION|>--- conflicted
+++ resolved
@@ -635,13 +635,8 @@
           vars = eq2[[2,All,1]];
           cond = eq2[[1]];
           preDeclare = Pick[vars, declare2];
-<<<<<<< HEAD
           ret = {Map[DeclareVariable[#, DataType[]] &, Complement[Union[preDeclare], localName/@gfsInRHS]], {"\n"},
-                 Conditional[GenerateCodeFromExpression[Scalar[cond], False],
-=======
-          ret = {Map[DeclareVariableNoInit[#, DataType[]] &, Complement[Union[preDeclare], localName/@gfsInRHS]], {"\n"},
                  Conditional[GenerateCodeFromExpression[KrancScalar[cond], False],
->>>>>>> 56175637
                   Riffle[AssignVariableFromExpression[#[[1]], #[[2]], False, OptionValue[UseVectors], noSimplify]& /@ eq2[[2]], "\n"],
                   Riffle[AssignVariableFromExpression[#[[1]], #[[2]], False, OptionValue[UseVectors], noSimplify]& /@ eq2[[3]], "\n"]]};,
         True,
