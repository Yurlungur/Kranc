
(*  Copyright 2004 Sascha Husa, Ian Hinder, Christiane Lechner

    This file is part of Kranc.

    Kranc is free software; you can redistribute it and/or modify
    it under the terms of the GNU General Public License as published by
    the Free Software Foundation; either version 2 of the License, or
    (at your option) any later version.

    Kranc is distributed in the hope that it will be useful,
    but WITHOUT ANY WARRANTY; without even the implied warranty of
    MERCHANTABILITY or FITNESS FOR A PARTICULAR PURPOSE.  See the
    GNU General Public License for more details.

    You should have received a copy of the GNU General Public License
    along with Kranc; if not, write to the Free Software
    Foundation, Inc., 59 Temple Place, Suite 330, Boston, MA  02111-1307  USA
*)

BeginPackage["Schedule`", {"Thorn`", "KrancGroups`", "MapLookup`", "Errors`", "Helpers`", "Kranc`", "CaKernel`", "Calculation`"}];

CreateKrancScheduleFile;

Begin["`Private`"];

(* --------------------------------------------------------------------------
   Scheduling
   -------------------------------------------------------------------------- *)

simpleGroupStruct[groupName_, timelevels_, maxtimelevels_] := 
{
  Group -> groupName, 
  Timelevels -> timelevels,
  MaxTimelevels -> "other_timelevels"
};

evolvedGroupStruct[groupName_, timelevels_, maxtimelevels_] := 
{
  Group -> groupName, 
  Timelevels -> timelevels,
  MaxTimelevels -> "timelevels"
};

rhsGroupStruct[groupName_, timelevels_, maxtimelevels_] := 
{
  Group -> groupName, 
  Timelevels -> timelevels,
  MaxTimelevels -> "rhs_timelevels"
};

groupsSetInCalc[calc_, groups_] :=
  Module[{gfs, eqs, lhss, gfsInLHS, lhsGroupNames},
    gfs = allGroupVariables[groups];
    eqs = lookup[calc, Equations];
    lhss = Map[First, eqs];
    gfsInLHS = Union[Cases[lhss, _ ? (MemberQ[gfs,#] &), Infinity]];
    lhsGroupNames = containingGroups[gfsInLHS, groups];
    Return[lhsGroupNames]
  ];

groupsReadInCalc[calc_, groups_] :=
  Module[{gfs, eqs, lhss, gfsInLHS, lhsGroupNames},
    gfs = allGroupVariables[groups];
    eqs = lookup[calc, Equations];
    rhss = Map[Last, eqs];
    gfsInRHS = Union[Cases[rhss, _ ? (MemberQ[gfs,#] &), Infinity]];
    rhsGroupNames = containingGroups[gfsInRHS, groups];
    Return[rhsGroupNames]
  ];

(* Each calculation can be scheduled at multiple points, so this
   function returns a LIST of schedule structures for each calculation
   *)
<<<<<<< HEAD
scheduleCalc[calc_, groups_, thornName_, useOpenCL_] :=
=======

Options[scheduleCalc] = ThornOptions;
scheduleCalc[calc_, groups_, thornName_, OptionsPattern[]] :=
>>>>>>> 72eefa3d
  Module[{points, conditional, conditionals, keywordConditional,
          keywordConditionals, triggered, keyword, value, keywordvaluepairs,
          groupsToSync, tags,
          prefixWithScope, groupsToRequire, groupsToProvide,
          groupName, userSchedule, groupSched, fnSched,
          selbcSched, appbcSched, bcGroupName, condParams, bcGroupSched, before, after, relStr},
    conditional = mapContains[calc, ConditionalOnKeyword];
    conditionals = mapContains[calc, ConditionalOnKeywords];
    triggered = mapContains[calc, TriggerGroups];
    If[conditional,
      keywordConditional = lookup[calc, ConditionalOnKeyword];
      If[! MatchQ[keywordConditional, {lhs_String, rhs_String}],
        ThrowError["ConditionalOnKeyword entry in calculation expected to be of the form {parameter, value}, but was ", keywordConditional, "Calculation is ", calc]];

      keyword = keywordConditional[[1]];
      value = keywordConditional[[2]];
      ];
    If[conditionals,
      keywordConditionals = lookup[calc, ConditionalOnKeywords];
      If[! MatchQ[keywordConditionals, {{_, _} ...}],
        ThrowError["ConditionalOnKeywords entry in calculation expected to be of the form {{parameter, value}}, but was ", keywordConditionals, "Calculation is ", calc]];

      keywordvaluepairs =
        Map[# /. {keyword_, value_} -> {Parameter -> keyword, Value -> value} &,
            keywordConditionals];
      ];

    groupsToSync = If[lookupDefault[calc, Where, Everywhere] === Interior || 
                      lookupDefault[calc, Where, Everywhere] === Boundary,
                      groupsSetInCalc[calc, groups],
                      {}];

    (* TODO: Pass this as {keyword,value} pair instead of a string,
       once Thorn.m understands this format *)
<<<<<<< HEAD
    tags = If[useOpenCL, "Device=1", ""];
=======
    tags = If[OptionValue[UseOpenCL] || CalculationOnDevice[calc], "Device=1", ""];
>>>>>>> 72eefa3d
    
    prefixWithScope[group_] :=
      If[StringMatchQ[ToString[group], __~~"::"~~__],
         ToString[group],
         thornName <> "::" <> ToString[group]];
    groupsToRequire = prefixWithScope /@ groupsReadInCalc[calc, groups];
    groupsToProvide = prefixWithScope /@ groupsSetInCalc[calc, groups];

    before = lookupDefault[calc, Before, None];
    after = lookupDefault[calc, After, None];

    relStr = If[before =!= None, " before " <> before, ""]
             <> If[after =!= None, " after " <> after, ""];

    applyBCs = lookupDefault[calc, ApplyBCs, False];
    userSchedule = lookupDefault[calc, Schedule, Automatic];

    If[userSchedule =!= Automatic && !applyBCs,
    Return[Map[
      Join[
      {
        Name               -> If[OptionValue[UseCaKernel] && CalculationOnDevice[calc], "CAKERNEL_Launch_",""]<>lookup[calc, Name],
        SchedulePoint      -> # <> relStr,
        SynchronizedGroups -> If[StringMatchQ[#, "*MoL_CalcRHS*", IgnoreCase -> True] || StringMatchQ[#, "*MoL_RHSBoundaries*", IgnoreCase -> True],
                                 {},
                                 groupsToSync],
        Language           -> CodeGenC`SOURCELANGUAGE, 
        Tags               -> tags,
        RequiredGroups     -> groupsToRequire,
        ProvidedGroups     -> groupsToProvide,
        Comment            -> lookup[calc, Name]
      },
       If[triggered, {TriggerGroups -> lookup[calc, TriggerGroups]},
          {}],
       If[conditional, {Conditional -> {Parameter -> keyword, Value -> value}},
          {}],
       If[conditionals, {Conditionals -> keywordvaluepairs},
          {}]
      ] &,
      lookup[calc, Schedule]]],

      (* Scheduling is automatic.  For the moment, all automatically
      scheduled functions are going to be performed in
      MoL_PseudoEvolution in a new group, along with routines to apply
      boundary conditions to the variables set in the calculation. All
      variables set in the calculation will be synchronised. *)

      groupName = lookup[calc, Name] <> "_group";
      bcGroupName = lookup[calc, Name] <> "_bc_group";

      condParams = Join[
        If[conditional,
           {Conditional -> {Parameter -> keyword, Value -> value}}, {}],
        If[conditionals, {Conditionals -> keywordvaluepairs}, {}]];

      groupSched = {
        Name               -> "group " <> groupName,
        SchedulePoint      -> If[applyBCs, First[userSchedule] <> relStr, "in MoL_PseudoEvolution" <> relStr],
        SynchronizedGroups -> {},
        Language           -> "None",
        Comment            -> lookup[calc, Name]
      }
      ~Join~ condParams;

      (* We set required/provided groups here with the actual
         function, since (at least in principle) the driver should be
         able to deduce the synchronization and boundary condition
         treatment from this information. *)
      fnSched = {
        Name               -> lookup[calc, Name],
        SchedulePoint      -> "in " <> groupName,
        Language           -> CodeGenC`SOURCELANGUAGE,
        Tags               -> tags,
        RequiredGroups     -> groupsToRequire,
        ProvidedGroups     -> groupsToProvide,
        Comment            -> lookup[calc, Name]
      };

      bcGroupSched[where_] := {
        Name               -> "group " <> bcGroupName,
        SchedulePoint      -> where,
        SynchronizedGroups -> {},
        Language           -> "None",
        Comment            -> lookup[calc, Name]
      }
      ~Join~ condParams;

      selbcSched = {
        Name               -> lookup[calc, Name] <> "_SelectBCs",
        SchedulePoint      -> "in " <> bcGroupName,
        SynchronizedGroups -> groupsToSync,
        Options               -> "level",
        Language           -> CodeGenC`SOURCELANGUAGE,
        Comment            -> lookup[calc, Name] <> "_SelectBCs"
      };

      appbcSched = {
        Name               -> "group ApplyBCs as " <> lookup[calc,Name] <> "_ApplyBCs",
        SchedulePoint      -> "in " <> bcGroupName <> " after " <> lookup[calc, Name] <> "_SelectBCs",
        Language           -> "None",
        Comment            -> "Apply BCs for groups set in " <> lookup[calc, Name]
      };

      Return[{groupSched, fnSched} ~Join~ If[groupsToSync =!= {},
        {selbcSched, appbcSched,
         bcGroupSched["in "<>groupName <> " after " <> lookup[calc, Name]],
         bcGroupSched["in MoL_PseudoEvolutionBoundaries after MoL_PostStep"]},{}]]]];

Options[CreateKrancScheduleFile] = ThornOptions;
<<<<<<< HEAD

=======
>>>>>>> 72eefa3d
CreateKrancScheduleFile[calcs_, groups_, evolvedGroups_, rhsGroups_, nonevolvedGroups_, thornName_, 
                        evolutionTimelevels_, opts:OptionsPattern[]] :=
  Module[{scheduledCalcs, scheduledStartup, scheduleMoLRegister, globalStorageGroups, scheduledFunctions, schedule},

<<<<<<< HEAD
    scheduledCalcs =
      Flatten[Map[scheduleCalc[#, groups, thornName, OptionValue[UseOpenCL]] &, calcs], 1];
=======
    scheduledCalcs = Flatten[Map[scheduleCalc[#, groups, thornName, opts] &, calcs], 1];
>>>>>>> 72eefa3d
    scheduledStartup = 
    {
      Name          -> thornName <> "_Startup",
      SchedulePoint -> "at STARTUP",
      Language      -> "C",
      Options       -> "meta",
      Comment       -> "create banner"
    };

    scheduleMoLRegister =
    {
      Name          -> thornName <> "_RegisterVars",
      SchedulePoint -> "in MoL_Register", 
      Language      -> "C", 
      Options       -> "meta",
      Comment       -> "Register Variables for MoL"
    };
    
    scheduleRegisterSymmetries =
    {
      Name          -> thornName <> "_RegisterSymmetries",
      SchedulePoint -> "in SymmetryRegister", 
      Language      -> "C",
      Options       -> "meta",
      Comment       -> "register symmetries"
    };

    globalStorageGroups =
      Join[
        Map[Module[{tl},
                   tl = NonevolvedTimelevels[groupFromName[#, groups]];
                   If[tl===1,
                      simpleGroupStruct[#, tl, evolutionTimelevels],
                      evolvedGroupStruct[#, evolutionTimelevels, evolutionTimelevels]]] &,
            nonevolvedGroups],
        Map[evolvedGroupStruct[#, evolutionTimelevels, evolutionTimelevels] &,
            evolvedGroups],
        Map[rhsGroupStruct[#, evolutionTimelevels, evolutionTimelevels] &,
            rhsGroups]];

    scheduledFunctions = 
      Join[{scheduledStartup, scheduleRegisterSymmetries}, 
        scheduledCalcs, CactusBoundary`GetScheduledFunctions[thornName, evolvedGroups],
           If[!OptionValue[UseCaKernel], {scheduleMoLRegister}, {}]];

    If[OptionValue[UseCaKernel],
       scheduledFunctions = Join[scheduledFunctions, CaKernelSchedule[]]];

    schedule = CreateSchedule[globalStorageGroups, 
      CactusBoundary`GetScheduledGroups[thornName], scheduledFunctions];

    Return[schedule]];

End[];

EndPackage[];<|MERGE_RESOLUTION|>--- conflicted
+++ resolved
@@ -72,13 +72,9 @@
 (* Each calculation can be scheduled at multiple points, so this
    function returns a LIST of schedule structures for each calculation
    *)
-<<<<<<< HEAD
-scheduleCalc[calc_, groups_, thornName_, useOpenCL_] :=
-=======
 
 Options[scheduleCalc] = ThornOptions;
 scheduleCalc[calc_, groups_, thornName_, OptionsPattern[]] :=
->>>>>>> 72eefa3d
   Module[{points, conditional, conditionals, keywordConditional,
           keywordConditionals, triggered, keyword, value, keywordvaluepairs,
           groupsToSync, tags,
@@ -113,11 +109,7 @@
 
     (* TODO: Pass this as {keyword,value} pair instead of a string,
        once Thorn.m understands this format *)
-<<<<<<< HEAD
-    tags = If[useOpenCL, "Device=1", ""];
-=======
     tags = If[OptionValue[UseOpenCL] || CalculationOnDevice[calc], "Device=1", ""];
->>>>>>> 72eefa3d
     
     prefixWithScope[group_] :=
       If[StringMatchQ[ToString[group], __~~"::"~~__],
@@ -227,20 +219,11 @@
          bcGroupSched["in MoL_PseudoEvolutionBoundaries after MoL_PostStep"]},{}]]]];
 
 Options[CreateKrancScheduleFile] = ThornOptions;
-<<<<<<< HEAD
-
-=======
->>>>>>> 72eefa3d
 CreateKrancScheduleFile[calcs_, groups_, evolvedGroups_, rhsGroups_, nonevolvedGroups_, thornName_, 
                         evolutionTimelevels_, opts:OptionsPattern[]] :=
   Module[{scheduledCalcs, scheduledStartup, scheduleMoLRegister, globalStorageGroups, scheduledFunctions, schedule},
 
-<<<<<<< HEAD
-    scheduledCalcs =
-      Flatten[Map[scheduleCalc[#, groups, thornName, OptionValue[UseOpenCL]] &, calcs], 1];
-=======
     scheduledCalcs = Flatten[Map[scheduleCalc[#, groups, thornName, opts] &, calcs], 1];
->>>>>>> 72eefa3d
     scheduledStartup = 
     {
       Name          -> thornName <> "_Startup",
