--- conflicted
+++ resolved
@@ -94,16 +94,13 @@
                       groupsSetInCalc[calc, groups],
                       {}];
 
-<<<<<<< HEAD
     before = lookupDefault[calc, Before, None];
     after = lookupDefault[calc, After, None];
 
     relStr = If[before =!= None, " before " <> before, ""]
              <> If[after =!= None, " after " <> after, ""];
 
-=======
     applyBCs = lookupDefault[calc, ApplyBCs, False];
->>>>>>> b9dbd186
     userSchedule = lookupDefault[calc, Schedule, Automatic];
 
     If[userSchedule =!= Automatic && !applyBCs,
@@ -143,11 +140,7 @@
 
       groupSched = {
         Name               -> "group " <> groupName,
-<<<<<<< HEAD
-        SchedulePoint      -> "in MoL_PseudoEvolution" <> relStr,
-=======
-        SchedulePoint      -> If[applyBCs, First[userSchedule], "in MoL_PseudoEvolution"],
->>>>>>> b9dbd186
+        SchedulePoint      -> If[applyBCs, First[userSchedule] <> relStr, "in MoL_PseudoEvolution" <> relStr],
         SynchronizedGroups -> {},
         Language           -> "None",
         Comment            -> lookup[calc, Name]
