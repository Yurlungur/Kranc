--- conflicted
+++ resolved
@@ -310,126 +310,5 @@
     molregister = CreateMoLRegistrationSource[molspec, False];
     Return[molregister]];
 
-<<<<<<< HEAD
-=======
-(* --------------------------------------------------------------------------
-   Tensors
-   -------------------------------------------------------------------------- *)
-
-CreateKrancThornTT[groups_, parentDirectory_, thornName_, opts___] :=
-  Module[{calcs, expCalcs, expGroups, options, derivs, expDerivs, reflectionSymmetries, declaredGroups},
-    InfoMessage[Terse, "Processing tensorial arguments"];
-    calcs = lookup[{opts}, Calculations];
-    derivs = lookupDefault[{opts}, PartialDerivatives, {}];
-    Map[CheckCalculationTensors, calcs];
-    expCalcs = Map[makeCalculationExplicit, calcs];
-
-    InfoMessage[Info, "Group definitions:", groups];
-    VerifyGroups[groups];
-
-    expDerivs = Flatten[Map[MakeExplicit,derivs],1];
-    expGroups = Map[makeGroupExplicit, groups];
-    options = Join[DeleteCases[{opts}, Calculations -> _], {Calculations -> expCalcs}];
-    options = Join[DeleteCases[options, PartialDerivatives -> _], {PartialDerivatives -> expDerivs}];
-
-    declaredGroups = lookupDefault[{opts}, DeclaredGroups, {}];
-    evolutionTimelevels = lookupDefault[{opts}, EvolutionTimelevels, 3];
-    defaultEvolutionTimelevels = lookupDefault[{opts}, DefaultEvolutionTimelevels, evolutionTimelevels];
-    InfoMessage[Info, "Declared groups: " <> ToString[declaredGroups]];
-    InfoMessage[Terse, "Computing reflection symmetries"];
-    reflectionSymmetries = computeReflectionSymmetries[declaredGroups, groups];
-    InfoMessage[Info, "Reflection symmetries: ", reflectionSymmetries];
-
-    InfoMessage[Terse, "Creating (component-based) Kranc thorn"];
-    CreateKrancThorn[expGroups, parentDirectory, thornName, Apply[Sequence, options], 
-      ReflectionSymmetries -> reflectionSymmetries]];
-
-computeReflectionSymmetries[declaredGroups_, groups_] :=
-  Module[{variables, syms},
-    variables = variablesFromGroups[declaredGroups, groups];
-    syms = Flatten[Map[ReflectionSymmetriesOfTensor, variables], 1];
-    syms];
-
-makeCalculationExplicit[calc_] :=
-  mapValueMapMultiple[calc, 
-    {Shorthands -> MakeExplicit, 
-     CollectList -> MakeExplicit, 
-     Equations -> MakeExplicit}];
-
-makeGroupExplicit[g_] :=
-  Module[{variables, newVariables, newGroup},
-    variables = groupVariables[g];
-    newVariables = RemoveDuplicates[MakeExplicit[variables]];
-    newGroup = SetGroupVariables[g, newVariables];
-    newGroup];
-
-tensorTypeString[k_, inds_] :=
-  Module[{},
-  InfoMessage[InfoFull, "Tensor attributes of " <> ToString[k], TensorAttributes[k]];
-  If[HasTensorAttribute[k, TensorManualCartesianParities],
-    "ManualCartesian",
-    If[Length[inds] == 0, 
-      "Scalar",
-      Apply[StringJoin, Map[If[IndexIsUpper[#], "U", "D"] &, inds]]]]];
-
-CreateGroupFromTensor[T:Tensor[k_, is__]] :=
-  CreateGroupFromTensor[k, {is}];
-
-reflectionParityString[l_] :=
-  Module[{chars},
-    If[!ListQ[l] || !Length[l] == 3,
-      ThrowError["Expecting a list of three parities for TensorManualCartesianParities, must be 1 or -1"]];
-      
-      chars= Map[Switch[#, -1, "-", +1, "+", _, 
-                        ThrowError["Expecting a list of three parities for TensorManualCartesianParities, must be 1 or -1"]] &,
-                 l];
-
-      Apply[StringJoin, chars]];
-
-CreateGroupFromTensor[k_, inds_] :=
-  Module[{ttypeString, nInds, tags, group, vars},
-    InfoMessage[InfoFull, "Creating group from tensor with kernel " <> ToString[k] <> " and indices " <> ToString[inds]];
-    ttypeString = tensorTypeString[k, inds];
-    InfoMessage[InfoFull, "Tensor type string: ", ttypeString];
-    nInds = Length[inds];
-    If[nInds == 2 && GetTensorAttribute[k, Symmetries] == {{2,1},1}, 
-        ttypeString = ttypeString <> "_sym"];
-    If[nInds == 3 && GetTensorAttribute[k, Symmetries] == {{1,3,2},1}, 
-        ttypeString = ttypeString <> "_sym"];
-    tags = {"tensortypealias" -> ttypeString, "tensorweight" -> GetTensorAttribute[k, TensorWeight]};
-    If[HasTensorAttribute[k, TensorSpecial],
-      tags = Append[tags, "tensorspecial" -> GetTensorAttribute[k, TensorSpecial]]];
-    If[HasTensorAttribute[k, TensorManualCartesianParities],
-      tags = Append[tags, "cartesianreflectionparities" -> 
-                          reflectionParityString[GetTensorAttribute[k, TensorManualCartesianParities]]]];
-    If[HasTensorAttribute[k, TensorParity],
-      tags = Append[tags, "tensorparity" -> GetTensorAttribute[k, TensorParity]]];
-
-    If[HasTensorAttribute[k, Checkpoint],
-      tags = Append[tags, "checkpoint" -> GetTensorAttribute[k, Checkpoint]]];
-
-    vars = If[nInds == 0, {k}, {Apply[Tensor, {k, Apply[Sequence,inds]}]}];
-    group = CreateGroup[ToString[k] <> "_group", vars, {Tags -> tags}];
-    Return[group]];
-
-CreateGroupFromTensor[x_] :=
-  If[IsTensor[x],
-    CreateGroupFromTensor[x, {}],
-    ThrowError["CreateGroupFromTensor: Not a tensor", x]];
-
-CheckEquationTensors[eq_] :=
-  Module[{},
-    CheckTensors[eq]];
-
-CheckCalculationTensors[calc_] :=
-  Module[{eqs},
-
-  If[mapContains[calc, Shorthands],
-  CheckTensors[lookup[calc, Shorthands]]];
-
-  eqs = lookup[calc, Equations];
-  Map[CheckEquationTensors, eqs]];
-
->>>>>>> 1f9650ff
 End[];
 EndPackage[];