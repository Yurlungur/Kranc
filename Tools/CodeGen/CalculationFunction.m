
(*  Copyright 2004 Sascha Husa, Ian Hinder, Christiane Lechner

    This file is part of Kranc.

    Kranc is free software; you can redistribute it and/or modify
    it under the terms of the GNU General Public License as published by
    the Free Software Foundation; either version 2 of the License, or
    (at your option) any later version.

    Kranc is distributed in the hope that it will be useful,
    but WITHOUT ANY WARRANTY; without even the implied warranty of
    MERCHANTABILITY or FITNESS FOR A PARTICULAR PURPOSE.  See the
    GNU General Public License for more details.

    You should have received a copy of the GNU General Public License
    along with Kranc; if not, write to the Free Software
    Foundation, Inc., 59 Temple Place, Suite 330, Boston, MA  02111-1307  USA
*)

BeginPackage["CalculationFunction`", {"CodeGen`",
  "MapLookup`", "KrancGroups`", "Differencing`", "Errors`",
  "Helpers`", "Kranc`"}];

CreateCalculationFunction::usage = "";
VerifyCalculation::usage = "";

Begin["`Private`"];

(* This flag determines whether you want to generate debugging code to
   do CCTK_INFO on the variables as they are translated.  This can
   help find problems in the construction of the translator maps. *)
debugInLoop = False;

(* --------------------------------------------------------------------------
   General Utility Functions (could be moved outside this package)
   -------------------------------------------------------------------------- *)

(* Take a string s and break it into separate lines using l as a guide
   to the line length.  If a word (sequence of non-whitespace
   characters) is longer than l, do not break it.  Add two spaces of
   indentation after each line break (this will push the line length
   over l). Algorithm essentially taken from
   http://en.wikipedia.org/wiki/Word_wrap *)
lineBreak[s_, l_] :=
  Module[{spaceLeft, words, word, i, lineWidth = l, spaceWidth = 1,
    len},
   spaceLeft = l;
   words = StringSplit[s];
   Do[
    word = words[[i]];
    len = StringLength[word];
    If[len > spaceLeft,
     words[[i]] = "\n  " <> word;
     spaceLeft = lineWidth - len,
     spaceLeft = spaceLeft - (len + spaceWidth)], {i, 1, Length[words]}];
   Return[StringJoin[Riffle[words, " "]]]];

(* Given an input list l, return a list L such that L[[i]] is True
   only if l[[i]] is the first occurrence of l[[i]] in l and is not in
   the list "already" *)
markFirst[l_List, already_List] :=
  If[l =!= {},
    {!MemberQ[already, First[l]]} ~Join~ markFirst[Rest[l], already ~Join~ {First[l]}],
    {}];

VerifyListContent[l_, type_, while_] :=
  Module[{types},
    If[!(Head[l] === List),
      ThrowError["Expecting a list of ", type,
        " objects, but found the following, which is not a List object: ", l, while]];
    types = Union[Map[Head, l]];
    If [!(types === {type}) && !(types === {}),
      ThrowError["Expecting a list of ", type ,
        " objects, but found the following types of object: ",
      ToString[types], " in ", l, while]]];

(* --------------------------------------------------------------------------
   Calculations
   -------------------------------------------------------------------------- *)

(* Return the names of any shorthands used in the RHSs of calculation *)
calculationRHSUsedShorthands[calc_] :=
  Module[{calcSymbols, allShorthands},
    calcSymbols = calculationSymbolsRHS[calc];
    allShorthands = lookupDefault[calc, Shorthands, {}];
    Intersection[calcSymbols, allShorthands]];

(* Return the names of any shorthands used in the LHSs of calculation *)
calculationLHSUsedShorthands[calc_] :=
  Module[{calcSymbols, allShorthands},
    calcSymbols = calculationSymbolsLHS[calc];
    allShorthands = lookupDefault[calc, Shorthands, {}];
    Intersection[calcSymbols, allShorthands]];

calculationSymbols[calc_] :=
  Module[{allAtoms},
    allAtoms = Union[Level[lookup[calc, Equations], {-1}]];
    Cases[allAtoms, x_Symbol]];

calculationSymbolsLHS[calc_] :=
  Module[{allAtoms},
    allAtoms = Union[Map[First, Flatten@lookup[calc, Equations] ]];
    Cases[allAtoms, x_Symbol]];

calculationSymbolsRHS[calc_] :=
  Module[{allAtoms},
    allAtoms = Union[Map[Last, Flatten@{lookup[calc, Equations],
      lookup[calc,PartialDerivatives]} ]];
    allAtoms = Union[Level[allAtoms, {-1}]];
    Cases[allAtoms, x_Symbol]];

(* Return all the functions used in a calculation *)
(* Not currently used *)
functionsInCalculation[calc_] :=
  Module[{eqs, x},
    eqs = lookup[calc, Equations];
    x = Cases[eqs, f_[x___] -> f, Infinity];
    y = Union[Select[x, Context[#] === "Global`" &]];
    y];

VerifyCalculation[calc_] :=
  Module[{calcName},
    calcName = lookupDefault[calc, Name, "<unknown>"];
    If[Head[calc] != List,
      ThrowError["Invalid Calculation structure: " <> ToString[calc]]];
    VerifyListContent[calc, Rule,
      " while checking the calculation with name " <> ToString[calcName]];
    If[mapContains[calc, Shorthands],
      VerifyListContent[lookup[calc, Shorthands], Symbol,
        " while checking the Shorthands member of the calculation called " <> ToString[calcName]]];
    If[mapContains[calc, Equations],
      VerifyListContent[lookup[calc, Equations], Rule,
        " while checking the equation" <> ToString[calcName]],
      ThrowError["Invalid Calculation structure. Must contain Equations element: ",
        ToString[calc], " while checking the calculation called ", ToString[calcName]]]];

(* Remove equations in the calculation which assign to shorthands
   which are never used. Do not modify the Shorthands entry. An unused
   shorthand might be missed if the order of assignments is
   pathalogical enough (e.g. {s1 -> s2, s2 -> s1} would not be
   removed). *)
removeUnusedShorthands[calc_] :=
  Module[{rhsShorthands, lhsShorthands, unusedButAssignedShorthands, removeShorts,
    eqs, neweqs, newCalc},

    removeShorts[eqlist_] :=
      Select[eqlist, (!MemberQ[unusedButAssignedShorthands, First[#]]) &];

    rhsShorthands = calculationRHSUsedShorthands[calc];
    lhsShorthands = calculationLHSUsedShorthands[calc];
    unusedButAssignedShorthands = Complement[lhsShorthands, rhsShorthands];
    eqs = lookup[calc, Equations];
    neweqs = removeShorts[eqs];
    newCalc = mapReplace[calc, Equations, neweqs];
    If[!(eqs === neweqs),
      removeUnusedShorthands[newCalc],
      newCalc]];

(* --------------------------------------------------------------------------
   Variables
   -------------------------------------------------------------------------- *)

removeRHS[x_] :=
  Module[{string = ToString[x]},
    If[StringMatchQ[string, "*rhs"],
       ToExpression@StringDrop[string, -3],
       x]];

(* Take a grid function name and return a name suitable for use in a local
   computation *)
localName[x_] :=
  ToExpression[ToString[x] <> "L"];

(* --------------------------------------------------------------------------
   Predefinitions
   -------------------------------------------------------------------------- *)

definePreDefinitions[pDefs_] :=
  CommentedBlock["Initialize predefined quantities",
    Map[DeclareAssignVariable["CCTK_REAL", #[[1]], #[[2]]] &, pDefs]];

(* --------------------------------------------------------------------------
   Equations
   -------------------------------------------------------------------------- *)

equationUsesShorthand[eq_, shorthand_] :=
  Length[Cases[{Last[eq]}, shorthand, Infinity]] != 0;

(* Check that the given list of equations assigns things in the
   correct order.  Specifically, shorthands must not be used before
   they are assigned.  *)
checkEquationAssignmentOrder[eqs_, shorthands_] :=
  Module[{},
    Map[checkShorthandAssignmentOrder[eqs,#] &, shorthands]];

printEq[eq_] :=
  Module[{lhs, rhs, rhsSplit, split, rhsString},
    lhs = First@eq;
    rhs = Last@eq;
    split[ x_ + y___] := { x, " + ..."};
    split[-x_ + y___] := {-x, " + ..."};
    split[ x_       ] := { x, ""};
    rhsSplit = split[Expand@ReplacePowers@rhs];
    rhsString = ToString@CForm[rhsSplit[[1]]] <> rhsSplit[[2]];
    InfoMessage[InfoFull, " " <> ToString@lhs <> " -> " <> rhsString]];

(* Collect and simplify terms *)
simpCollect[collectList_, eqrhs_, localvar_, debug_] :=
  Module[{rhs, collectCoeff, all, localCollectList},
    InfoMessage[InfoFull, localvar];

    rhs = eqrhs;

    rhs = rhs /. Abs[MathTensor`Detg] -> MathTensor`Detg;
    InfoMessage[InfoFull, "ByteCount[rhs]: ", ByteCount@rhs];

    localCollectList = collectList /. VAR :> removeRHS@localvar;

    collectCoeff = Collect[rhs, localCollectList];
    InfoMessage[InfoFull, "ByteCount[terms collected]: ", ByteCount@collectCoeff];

    all = Collect[rhs, localCollectList, Simplify];
    InfoMessage[InfoFull, "ByteCount[simplified rhs]: ", ByteCount@all];

    all];

(* Return a CodeGen block which assigns dest by evaluating expr *)
assignVariableFromExpression[dest_, expr_, declare_] :=
  Module[{tSym, type, cleanExpr, code},
    tSym = Unique[];
<<<<<<< HEAD
    type = If[StringMatchQ[ToString[dest], "dir*"], "int", "CCTK_REAL_VEC"];
    cleanExpr = ReplacePowers[expr] /. sym`t -> tSym;
=======
    type = If[StringMatchQ[ToString[dest], "dir*"], "int", "CCTK_REAL"];
    cleanExpr = ReplacePowers[expr] /. Kranc`t -> tSym;
>>>>>>> 1076db41

    If[SOURCELANGUAGE == "C",
      code = If[declare, type <> " ", ""] <> ToString[dest] <> " = " <>
        ToString[cleanExpr, CForm,         PageWidth -> Infinity] <> ";\n",
      code = ToString@dest <> ".eq." <> ToString[cleanExpr, FortranForm, PageWidth -> 120]
        <> "\n"];

    If[SOURCELANGUAGE != "C",
      code = StringReplace[code, "\n  "      -> " &\n"];
      code = StringReplace[code, "   -  "    -> " &  "];
      code = StringReplace[code, ".eq."      -> " = "];
      code = StringReplace[code, "=        " -> "="];
      code = StringReplace[code, "\\"        -> ""];
      code = StringReplace[code, "(index)"   -> "(i,j,k)"]];

    code = lineBreak[code, 70] <> "\n";
    code = StringReplace[code, "normal1"     -> "normal[0]"];
    code = StringReplace[code, "normal2"     -> "normal[1]"];
    code = StringReplace[code, "normal3"     -> "normal[2]"];
    code = StringReplace[code, "BesselJ"-> "gsl_sf_bessel_Jn"];
    code = StringReplace[code, ToString@tSym -> "cctk_time"];
    code = StringReplace[code, "\"" -> ""];

    {code}];

(* --------------------------------------------------------------------------
   Shorthands
   -------------------------------------------------------------------------- *)

defContainsShorthand[def_, shorthands_] :=
Module[{allAtoms, c},
  allAtoms = Union[Level[def, {-1}]];
  c = Intersection[shorthands, allAtoms];
  c != {}];

checkShorthandAssignmentOrder[eqs_, shorthand_] :=
  Module[{useBooleans, uses, firstUse, lhss, assignments},

  (* Make a list of booleans describing, for each equation, whether it
     uses the given shorthand *)
  useBooleans = Map[equationUsesShorthand[#, shorthand] &, eqs];
  uses = Position[useBooleans, True];
  lhss = Map[First, eqs];

  (* The equation numbers that define this shorthand *)
  assignments = Position[lhss, shorthand];

  If[Length[uses] == 0 && Length[assignments] >= 1,
    InfoMessage[Warning, "WARNING: Shorthand ", shorthand,
      " is defined but not used in this equation list."]];

  If[Length[uses] == 0, Return[]];

  (* The number of the first equation to use this shorthand *)
  firstUse = First[uses];

  If[Length[assignments] > 1,
     InfoMessage[Warning, "WARNING: Shorthand ", shorthand, " is defined more than once."]];

  If[Length[assignments] == 0,
    ThrowError["Shorthand", shorthand, "is not defined in this equation list", eqs]];

  If[assignments[[1]] >= firstUse,
    ThrowError["Shorthand", shorthand,
      "is used before it is defined in this equation list", eqs]]];

(* --------------------------------------------------------------------------
   Partial derivatives
   -------------------------------------------------------------------------- *)

(* Split the list of partial derivative definitions into those
   containing shorthands, and those that do not.  *)
splitPDDefsWithShorthands[pddefs_, shorthands_] :=
  Module[{defsWithShorts, defsWithoutShorts},
    defsWithShorts = Select[pddefs, defContainsShorthand[#, shorthands] &];
    defsWithoutShorts = Select[pddefs, ! defContainsShorthand[#, shorthands] &];
    Return[{defsWithoutShorts, defsWithShorts}]];

pdCanonicalOrdering[name_[inds___] -> x_] :=
  Module[{is},
    is = {inds};
    If[Length[is] == 2,
      Return[{name[f_,2,1] -> name[f,1,2],
              name[f_,3,1] -> name[f,1,3],
              name[f_,3,2] -> name[f,2,3]}],
      {}]];

(* --------------------------------------------------------------------------
   Calculation function generation
   -------------------------------------------------------------------------- *)

Options[CreateCalculationFunction] = ThornOptions;

CreateCalculationFunction[calc_, debug_, useCSE_, opts:OptionsPattern[]] :=
  Module[{gfs, allSymbols, knownSymbols,
          shorts, eqs, parameters,
          functionName, dsUsed, groups, pddefs, cleancalc, eqLoop, where,
          addToStencilWidth, pDefs, haveCondTextuals, condTextuals},

  cleancalc = removeUnusedShorthands[calc];
  shorts = lookupDefault[cleancalc, Shorthands, {}];

  eqs    = lookup[cleancalc, Equations];
  parameters = lookupDefault[cleancalc, Parameters, {}];
  groups = lookup[cleancalc, Groups];
  pddefs = lookupDefault[cleancalc, PartialDerivatives, {}];
  where = lookupDefault[cleancalc, Where, Everywhere];
  addToStencilWidth = lookupDefault[cleancalc, AddToStencilWidth, 0];
  pDefs = lookup[cleancalc, PreDefinitions];
  haveCondTextuals = mapContains[cleancalc, ConditionalOnTextuals];

  VerifyCalculation[cleancalc];

  gfs = allGroupVariables[groups];
  functionName = ToString@lookup[cleancalc, Name];
  bodyFunctionName = functionName <> "_Body";

  InfoMessage[Terse, "Creating calculation function: " <> functionName];

  InfoMessage[InfoFull, " ", Length@shorts, " shorthands"];
  InfoMessage[InfoFull, " ", Length@gfs, " grid functions"];
  InfoMessage[InfoFull, " ", Length@groups, " groups"];

  InfoMessage[InfoFull, "Shorthands: ", shorts];
  InfoMessage[InfoFull, "Grid functions: ", gfs];
  InfoMessage[InfoFull, "Groups: ", Map[groupName, groups]];

  If[Length@lookupDefault[cleancalc, CollectList, {}] > 0,
    eqs = Map[First[#] -> simpCollect[lookup[cleancalc, CollectList],
                                      Last[#],
                                      First[#], debug] &,
              eqs],

    If[!lookupDefault[cleancalc, NoSimplify, False],
       InfoMessage[InfoFull, "Simplifying equations", eqs];
       eqs = Simplify[eqs, {r>0}]]];

  InfoMessage[InfoFull, "Equations:"];

  Map[printEq, eqs];

  (* Check all the function names *)
  functionsPresent = functionsInCalculation[cleancalc]; (* Not currently used *)

  (* Check that there are no shorthands defined with the same name as a grid function *)
  If[!(Intersection[shorts, gfs] === {}),
    ThrowError["The following shorthands are already declared as grid functions:",
      Intersection[shorts, gfs]]];

  (* check that the passed in textual condition makes sense *)
  If[haveCondTextuals,
    condTextuals = lookup[cleancalc, ConditionalOnTextuals];
    If[! MatchQ[condTextuals, {_String ...}],
      ThrowError["ConditionalOnTextuals entry in calculation expected to be of the form {string, ...}, but was ", condTextuals, "Calculation is ", calc]];
    ];

  (* Check that there are no unknown symbols in the calculation *)
  allSymbols = calculationSymbols[cleancalc];
  knownSymbols = Join[lookupDefault[cleancalc, AllowedSymbols, {}], gfs, shorts, parameters,
    {dx,dy,dz,idx,idy,idz,t, Pi, E, Symbol["i"], Symbol["j"], Symbol["k"], normal1, normal2,
    normal3, tangentA1, tangentA2, tangentA3, tangentB1, tangentB2, tangentB3}];

  unknownSymbols = Complement[allSymbols, knownSymbols];

  If[unknownSymbols != {},
     ThrowError["Unknown symbols in calculation.  Symbols are:", unknownSymbols,
       "Calculation is:", cleancalc]];

  {
  DefineFunction[bodyFunctionName, "static void", "cGH const * restrict const cctkGH, int const dir, int const face, CCTK_REAL const normal[3], CCTK_REAL const tangentA[3], CCTK_REAL const tangentB[3], int const min[3], int const max[3], int const n_subblock_gfs, CCTK_REAL * restrict const subblock_gfs[]",
  {
    "DECLARE_CCTK_ARGUMENTS;\n",
    "DECLARE_CCTK_PARAMETERS;\n\n",
    If[!OptionValue[UseLoopControl], DeclareGridLoopVariables[], {}],
    DeclareFDVariables[],

    ConditionalOnParameterTextual["verbose > 1",
      "CCTK_VInfo(CCTK_THORNSTRING,\"Entering " <> bodyFunctionName <> "\");\n"],

    ConditionalOnParameterTextual["cctk_iteration % " <> functionName <> "_calc_every != " <>
      functionName <> "_calc_offset", "return;\n"],

    If[haveCondTextuals, Map[ConditionalOnParameterTextual["!(" <> # <> ")", "return;\n"] &,condTextuals], {}],

    CommentedBlock["Include user-supplied include files",
      Map[IncludeFile, lookupDefault[cleancalc, DeclarationIncludes, {}]]],

    InitialiseFDVariables[],
    definePreDefinitions[pDefs],

    If[Cases[{pddefs}, SBPDerivative[_], Infinity] != {},
      CommentedBlock["Compute Summation By Parts derivatives",
        IncludeFile["sbp_calc_coeffs.h"]],
      {}],

    If[gfs != {},
      {
	eqLoop = equationLoop[eqs, cleancalc, gfs, shorts, {}, groups,
          pddefs, where, addToStencilWidth, useCSE, opts]},

       ConditionalOnParameterTextual["verbose > 1",
         "CCTK_VInfo(CCTK_THORNSTRING,\"Leaving " <> bodyFunctionName <> "\");\n"],
      {}]
    }],
  Switch[where,
    Everywhere,
      DefineCCTKSubroutine[functionName,
        "GenericFD_LoopOverEverything(cctkGH, &" <> bodyFunctionName <> ");\n"],
    Interior,
      DefineCCTKSubroutine[functionName,
        "GenericFD_LoopOverInterior(cctkGH, &" <> bodyFunctionName <> ");\n"],
    InteriorNoSync,
      DefineCCTKSubroutine[functionName,
        "GenericFD_LoopOverInterior(cctkGH, &" <> bodyFunctionName <> ");\n"],
    Boundary,
      DefineCCTKSubroutine[functionName,
        "GenericFD_LoopOverBoundary(cctkGH, &" <> bodyFunctionName <> ");\n"],
    BoundaryWithGhosts,
      DefineCCTKSubroutine[functionName,
        "GenericFD_LoopOverBoundaryWithGhosts(cctkGH, &" <> bodyFunctionName <> ");\n"],
    PenaltyPrim2Char,
      DefineFunction[functionName, "CCTK_INT",
               "CCTK_POINTER_TO_CONST const cctkGH_, CCTK_INT const dir, CCTK_INT const face, CCTK_REAL const * restrict const base_, CCTK_INT const * restrict const lbnd, CCTK_INT const * restrict const lsh, CCTK_INT const * restrict const from, CCTK_INT const * restrict const to, CCTK_INT const rhs_flag, CCTK_INT const num_modes, CCTK_POINTER const * restrict const modes, CCTK_POINTER const * restrict const speeds",
        "GenericFD_PenaltyPrim2Char(cctkGH, &" <> bodyFunctionName <> ");\n"],
    _,
      ThrowError["Unknown 'Where' entry in calculation " <>
        functionName <> ": " <> ToString[where]]]}];

Options[equationLoop] = ThornOptions;

equationLoop[eqs_, cleancalc_, gfs_, shorts_, incs_, groups_, pddefs_,
             where_, addToStencilWidth_, useCSE_,
             opts:OptionsPattern[]] :=
  Module[{rhss, lhss, gfsInRHS, gfsInLHS, gfsOnlyInRHS, localGFs,
          localMap, eqs2, derivSwitch, code, functionName, calcCode,
          loopFunction, gfsInBoth, gfsDifferentiated,
          gfsDifferentiatedAndOnLHS, declare, eqsReplaced},

    rhss = Map[#[[2]] &, eqs];
    lhss = Map[#[[1]] &, eqs];

    orderings = Flatten[Map[pdCanonicalOrdering, pddefs], 1];
    eqsOrdered = (eqs //. orderings);

    gfsInRHS = Union[Cases[rhss, _ ? (MemberQ[gfs,#] &), Infinity]];
    gfsInLHS = Union[Cases[lhss, _ ? (MemberQ[gfs,#] &), Infinity]];
    gfsOnlyInRHS = Complement[gfsInRHS, gfsInLHS];

    gfsInBoth = Intersection[gfsInRHS,gfsInLHS];

    If[OptionValue[ProhibitAssignmentToGridFunctionsRead] &&
       gfsInBoth =!= {},
      Throw["The calculation " <> ToString@lookup[cleancalc, Name] <>
        " has the grid functions " <> ToString[gfsInBoth] <>
        " on both the left hand side and the right hand side.  This is" <>
        " not allowed with the option" <>
        " ProhibitAssignmentToGridFunctionsRead -> True."]];

    localGFs = Map[localName, gfs];
    localMap = Map[# -> localName[#] &, gfs];

    derivSwitch =
      GridFunctionDerivativesInExpression[pddefs, eqsOrdered] != {};

    gfsDifferentiated = Map[First,
      GridFunctionDerivativesInExpression[pddefs, eqsOrdered]];

    gfsDifferentiatedAndOnLHS = Intersection[gfsDifferentiated, gfsInLHS];

    If[gfsDifferentiatedAndOnLHS =!= {},
      Throw["The calculation " <> ToString@lookup[cleancalc, Name] <>
        " has both assignments to, and derivatives of, the grid functions " <>
        ToString[gfsDifferentiatedAndOnLHS] <>
        ".  This is not allowed, as it gives results which are dependent" <>
        " on the ordering of the loop over grid points."]];

    (* Replace the partial derivatives *)
    {defsWithoutShorts, defsWithShorts} = splitPDDefsWithShorthands[pddefs, shorts];
    eqs2 = ReplaceDerivatives[defsWithoutShorts, eqsOrdered, True];
    eqs2 = ReplaceDerivatives[defsWithShorts, eqs2, False];

    checkEquationAssignmentOrder[eqs2, shorts];
    functionName = ToString@lookup[cleancalc, Name];

    (* Replace grid functions with their local forms *)
    eqsReplaced = eqs2 /. localMap;

    If[useCSE,
      eqsReplaced = CSE[eqsReplaced]];

    (* Construct a list, corresponding to the list of equations,
       marking those which need their LHS variables declared.  We
       declare variables at the same time as assigning to them as it
       gives a performance increase over declaring them separately at
       the start of the loop.  The local variables for the grid
       functions which appear in the RHSs have been declared and set
       already (DeclareMaybeAssignVariableInLoop below), so assignments
       to these do not generate declarations here. *)
    declare = markFirst[First /@ eqsReplaced, Map[localName, gfsInRHS]];

    calcCode =
      MapThread[{assignVariableFromExpression[#1[[1]], #1[[2]], #2], "\n"} &,
       {eqsReplaced, declare}];

    GenericGridLoop[functionName,
    {
      DeclareDerivatives[defsWithoutShorts, eqsOrdered],

      CommentedBlock["Assign local copies of grid functions",
        Map[DeclareMaybeAssignVariableInLoop[
              "CCTK_REAL_VEC", localName[#], GridName[#],
              StringMatchQ[ToString[GridName[#]], "eT" ~~ _ ~~ _ ~~ "[" ~~ __ ~~ "]"],
                "*stress_energy_state"] &,
            gfsInRHS]],

      CommentedBlock["Include user supplied include files",
        Map[IncludeFile, incs]],

      CommentedBlock["Precompute derivatives",
        PrecomputeDerivatives[defsWithoutShorts, eqsOrdered]],

      CommentedBlock["Calculate temporaries and grid functions", calcCode],

      If[debugInLoop,
        Map[InfoVariable[#[[1]]] &, (eqs2 /. localMap)],
        ""],

      CommentedBlock["Copy local copies back to grid functions",
        Map[StoreVariableInLoop[GridName[#], localName[#]] &,
            gfsInLHS]],

      If[debugInLoop, Map[InfoVariable[GridName[#]] &, gfsInLHS], ""]}, opts]];

End[];

EndPackage[];<|MERGE_RESOLUTION|>--- conflicted
+++ resolved
@@ -229,13 +229,8 @@
 assignVariableFromExpression[dest_, expr_, declare_] :=
   Module[{tSym, type, cleanExpr, code},
     tSym = Unique[];
-<<<<<<< HEAD
     type = If[StringMatchQ[ToString[dest], "dir*"], "int", "CCTK_REAL_VEC"];
-    cleanExpr = ReplacePowers[expr] /. sym`t -> tSym;
-=======
-    type = If[StringMatchQ[ToString[dest], "dir*"], "int", "CCTK_REAL"];
     cleanExpr = ReplacePowers[expr] /. Kranc`t -> tSym;
->>>>>>> 1076db41
 
     If[SOURCELANGUAGE == "C",
       code = If[declare, type <> " ", ""] <> ToString[dest] <> " = " <>
