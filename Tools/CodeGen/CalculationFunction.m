(* ::Package:: *)

(*  Copyright 2004 Sascha Husa, Ian Hinder, Christiane Lechner

    This file is part of Kranc.

    Kranc is free software; you can redistribute it and/or modify
    it under the terms of the GNU General Public License as published by
    the Free Software Foundation; either version 2 of the License, or
    (at your option) any later version.

    Kranc is distributed in the hope that it will be useful,
    but WITHOUT ANY WARRANTY; without even the implied warranty of
    MERCHANTABILITY or FITNESS FOR A PARTICULAR PURPOSE.  See the
    GNU General Public License for more details.

    You should have received a copy of the GNU General Public License
    along with Kranc; if not, write to the Free Software
    Foundation, Inc., 59 Temple Place, Suite 330, Boston, MA  02111-1307  USA
*)

BeginPackage["CalculationFunction`", {"CodeGenCactus`", "CodeGenC`", "CodeGen`",
  "MapLookup`", "KrancGroups`", "Differencing`", "Errors`",
  "Helpers`", "Kranc`", "Optimize`", "Jacobian`", "Profile`"}];

CreateCalculationFunction::usage = "";
VerifyCalculation::usage = "";
calculationSymbols::usage = "";
GridFunctionsInExpression;

Begin["`Private`"];

(* This flag determines whether you want to generate debugging code to
   do CCTK_INFO on the variables as they are translated.  This can
   help find problems in the construction of the translator maps. *)
debugInLoop = False;

(* --------------------------------------------------------------------------
   General Utility Functions (could be moved outside this package)
   -------------------------------------------------------------------------- *)

(* Take a string s and break it into separate lines using l as a guide
   to the line length.  If a word (sequence of non-whitespace
   characters) is longer than l, do not break it.  Add two spaces of
   indentation after each line break (this will push the line length
   over l). Algorithm essentially taken from
   http://en.wikipedia.org/wiki/Word_wrap *)
lineBreak[s_, l_] :=
  Module[{spaceLeft, words, word, i, lineWidth = l, spaceWidth = 1,
    len},
   spaceLeft = l;
   words = StringSplit[s];
   Do[
    word = words[[i]];
    len = StringLength[word];
    If[len > spaceLeft,
     words[[i]] = "\n  " <> word;
     spaceLeft = lineWidth - len,
     spaceLeft = spaceLeft - (len + spaceWidth)], {i, 1, Length[words]}];
   Return[StringJoin[Riffle[words, " "]]]];

(* Given an input list l, return a list L such that L[[i]] is True
   only if l[[i]] is the first occurrence of l[[i]] in l and is not in
   the list "already" *)
markFirst[l_List, already_List] :=
  If[l =!= {},
    {!MemberQ[already, First[l]]} ~Join~ markFirst[Rest[l], already ~Join~ {First[l]}],
    {}];

VerifyListContent[l_, type_, while_] :=
  Module[{types},
    If[!(Head[l] === List),
      ThrowError["Expecting a list of ", type,
        " objects, but found the following, which is not a List object.  Error occured ", while, l]];
    types = Union[Map[Head, l]];
    If [!(types === {type}) && !(types === {}),
      ThrowError["Expecting a list of ", type ,
        " objects, but found the following types of object: ",
      ToString[types], " in ", l, while]]];

(* --------------------------------------------------------------------------
   Calculations
   -------------------------------------------------------------------------- *)

(* Return the names of any shorthands used in the RHSs of calculation *)
calculationRHSUsedShorthands[calc_] :=
  Module[{calcSymbols, allShorthands},
    calcSymbols = calculationSymbolsRHS[calc];
    allShorthands = lookupDefault[calc, Shorthands, {}];
    Intersection[calcSymbols, allShorthands]];

(* Return the names of any shorthands used in the LHSs of calculation *)
calculationLHSUsedShorthands[calc_] :=
  Module[{calcSymbols, allShorthands},
    calcSymbols = calculationSymbolsLHS[calc];
    allShorthands = lookupDefault[calc, Shorthands, {}];
    Intersection[calcSymbols, allShorthands]];

calculationSymbols[calc_] :=
  Module[{allAtoms},
    allAtoms = Union[Level[lookup[calc, Equations], {-1}]];
    Cases[allAtoms, x_Symbol]];

calculationSymbolsLHS[calc_] :=
  Module[{allAtoms},
    allAtoms = Union[Map[First, Flatten@lookup[calc, Equations] ]];
    Cases[allAtoms, x_Symbol]];

calculationSymbolsRHS[calc_] :=
  Module[{allAtoms},
    allAtoms = Union[Map[Last, Flatten@{lookup[calc, Equations],
      lookup[calc,PartialDerivatives]} ]];
    allAtoms = Union[Level[allAtoms, {-1}]];
    Cases[allAtoms, x_Symbol]];

(* Return all the functions used in a calculation *)
(* Not currently used *)
functionsInCalculation[calc_] :=
  Module[{eqs, x},
    eqs = lookup[calc, Equations];
    x = Cases[eqs, f_[x___] -> f, Infinity];
    y = Union[Select[x, Context[#] === "Global`" &]];
    y];

VerifyCalculation[calc_] :=
  Module[{calcName},
    calcName = lookupDefault[calc, Name, "<unknown>"];
    If[Head[calc] != List,
      ThrowError["Invalid Calculation structure: " <> ToString[calc]]];
    VerifyListContent[calc, Rule,
      " while checking the calculation with name " <> ToString[calcName]];
    If[mapContains[calc, Shorthands],
      VerifyListContent[lookup[calc, Shorthands], Symbol,
        " while checking the Shorthands member of the calculation called " <> ToString[calcName]]];
    If[mapContains[calc, Equations],
      VerifyListContent[lookup[calc, Equations], Rule,
        " while checking the equation" <> ToString[calcName]],
      ThrowError["Invalid Calculation structure. Must contain Equations element: ",
        ToString[calc], " while checking the calculation called ", ToString[calcName]]]];

(* Remove equations in the calculation which assign to shorthands
   which are never used. Do not modify the Shorthands entry. An unused
   shorthand might be missed if the order of assignments is
   pathalogical enough (e.g. {s1 -> s2, s2 -> s1} would not be
   removed). *)
removeUnusedShorthands[calc_] :=
  Module[{rhsShorthands, lhsShorthands, unusedButAssignedShorthands, removeShorts,
    eqs, neweqs, newCalc},

    removeShorts[eqlist_] :=
      Select[eqlist, (!MemberQ[unusedButAssignedShorthands, First[#]]) &];

    rhsShorthands = calculationRHSUsedShorthands[calc];
    lhsShorthands = calculationLHSUsedShorthands[calc];
    unusedButAssignedShorthands = Complement[lhsShorthands, rhsShorthands];
    InfoMessage[InfoFull, "Removing definitions for shorthands: "<>ToString[unusedButAssignedShorthands,InputForm]];
    eqs = lookup[calc, Equations];
    neweqs = removeShorts[eqs];
    newCalc = mapReplace[calc, Equations, neweqs];
    If[!(eqs === neweqs),
      removeUnusedShorthands[newCalc],
      newCalc]];

(* Return all the groups that are used in a given calculation *)
groupsInCalculation[calc_, imp_] :=
  Module[{groups,gfs,eqs,gfsUsed, groupNames},
    groups = lookup[calc, Groups];
    gfs = allGroupVariables[groups];
    eqs = lookup[calc, Equations];
    gfsUsed = Union[Cases[eqs, _ ? (MemberQ[gfs,#] &), Infinity]];
    groupNames = containingGroups[gfsUsed, groups];
    Map[qualifyGroupName[#, imp] &, groupNames]];

CheckGroupStorage[groupNames_, calcName_] :=
  Module[{ignoreGroups, groupsNames2},
    ignoreGroups = {"TmunuBase::stress_energy_scalar", "TmunuBase::stress_energy_vector",
      "TmunuBase::stress_energy_tensor"};
    groupNames2 = Select[groupNames, !MemberQ[ignoreGroups, #] &];
    {"\nconst char *groups[] = {",
    Riffle[Map[Quote,groupNames2], ","],
    "};\n",
    "GenericFD_AssertGroupStorage(cctkGH, ", Quote[calcName],", ", Length[groupNames2], ", groups);\n"}];

(* --------------------------------------------------------------------------
   Variables
   -------------------------------------------------------------------------- *)

removeRHS[x_] :=
  Module[{string = ToString[x]},
    If[StringMatchQ[string, "*rhs"],
       ToExpression@StringDrop[string, -3],
       x]];

(* Take a grid function name and return a name suitable for use in a local
   computation *)
localName[x_] :=
  ToString[x] <> "L";

(* --------------------------------------------------------------------------
   Predefinitions
   -------------------------------------------------------------------------- *)

definePreDefinitions[pDefs_] :=
  CommentedBlock["Initialize predefined quantities",
    Map[DeclareAssignVariable[DataType[], #[[1]], #[[2]]] &, pDefs]];

(* --------------------------------------------------------------------------
   Equations
   -------------------------------------------------------------------------- *)

equationUsesShorthand[eq_, shorthand_] :=
  Length[Cases[{Last[eq]}, shorthand, Infinity]] != 0;

(* Check that the given list of equations assigns things in the
   correct order.  Specifically, shorthands must not be used before
   they are assigned.  *)
checkEquationAssignmentOrder[eqs_, shorthands_] :=
  Module[{},
    Map[checkShorthandAssignmentOrder[eqs,#] &, shorthands]];

printEq[eq_] :=
  Module[{lhs, rhs, rhsSplit, split, rhsString},
    lhs = First@eq;
    rhs = Last@eq;
    split[ x_ + y___] := { x, " + ..."};
    split[-x_ + y___] := {-x, " + ..."};
    split[ x_       ] := { x, ""};
    rhsSplit = split[Expand@ReplacePowers[rhs,False]];
    rhsString = ToString@CForm[rhsSplit[[1]]] <> rhsSplit[[2]];
    InfoMessage[InfoFull, " " <> ToString@lhs <> " -> " <> rhsString]];

(* Collect and simplify terms *)
simpCollect[collectList_, eqrhs_, localvar_, debug_] :=
  Module[{rhs, collectCoeff, all, localCollectList},
    InfoMessage[InfoFull, localvar];

    rhs = eqrhs;

    rhs = rhs /. Abs[MathTensor`Detg] -> MathTensor`Detg;
    InfoMessage[InfoFull, "ByteCount[rhs]: ", ByteCount@rhs];

    localCollectList = collectList /. VAR :> removeRHS@localvar;

    collectCoeff = Collect[rhs, localCollectList];
    InfoMessage[InfoFull, "ByteCount[terms collected]: ", ByteCount@collectCoeff];

    all = Profile["Collect/Simplify", Collect[rhs, localCollectList, Simplify]];
    InfoMessage[InfoFull, "ByteCount[simplified rhs]: ", ByteCount@all];

    all];

(* Return a CodeGen block which assigns dest by evaluating expr *)
assignVariableFromExpression[dest_, expr_, declare_, vectorise_, noSimplify:Boolean : False] :=
  Module[{tSym, type, cleanExpr, code},
    type = If[StringMatchQ[ToString[dest], "dir*"], "ptrdiff_t", DataType[]];
    cleanExpr = ReplacePowers[expr, vectorise, noSimplify];

    If[SOURCELANGUAGE == "C",
      code = If[declare, type <> " ", ""] <> ToString[dest] <> " = " <>
        ToString[cleanExpr, CForm,         PageWidth -> Infinity] <> ";\n",
      code = ToString@dest <> ".eq." <> ToString[cleanExpr, FortranForm, PageWidth -> 120]
        <> "\n"];

    If[SOURCELANGUAGE != "C",
      code = StringReplace[code, "\n  "      -> " &\n"];
      code = StringReplace[code, "   -  "    -> " &  "];
      code = StringReplace[code, ".eq."      -> " = "];
      code = StringReplace[code, "=        " -> "="];
      code = StringReplace[code, "\\"        -> ""];
      code = StringReplace[code, "(index)"   -> "(i,j,k)"]];

    code = lineBreak[code, 70] <> "\n";
    code = StringReplace[code, "normal1"     -> "normal[0]"];
    code = StringReplace[code, "normal2"     -> "normal[1]"];
    code = StringReplace[code, "normal3"     -> "normal[2]"];
    code = StringReplace[code, "BesselJ"-> "gsl_sf_bessel_Jn"];
<<<<<<< HEAD
    code = StringReplace[code, ToString@tSym -> "ToReal(cctk_time)"];
=======
>>>>>>> 72eefa3d
    code = StringReplace[code, "\"" -> ""];

    {code}];

(* This and assignVariableFromExpression should be combined *)
generateCodeFromExpression[expr_, vectorise_, noSimplify:Boolean : False] :=
  Module[{tSym, type, cleanExpr, code},
    cleanExpr = ReplacePowers[expr, vectorise, noSimplify];

    If[SOURCELANGUAGE == "C",
      code =
        ToString[cleanExpr, CForm,         PageWidth -> Infinity],
      code = ToString[cleanExpr, FortranForm, PageWidth -> 120]];

    If[SOURCELANGUAGE != "C",
      code = StringReplace[code, "\n  "      -> " &\n"];
      code = StringReplace[code, "   -  "    -> " &  "];
      code = StringReplace[code, ".eq."      -> " = "];
      code = StringReplace[code, "=        " -> "="];
      code = StringReplace[code, "\\"        -> ""];
      code = StringReplace[code, "(index)"   -> "(i,j,k)"]];

    code = StringReplace[code, "normal1"     -> "normal[0]"];
    code = StringReplace[code, "normal2"     -> "normal[1]"];
    code = StringReplace[code, "normal3"     -> "normal[2]"];
    code = StringReplace[code, "BesselJ"-> "gsl_sf_bessel_Jn"];
<<<<<<< HEAD
    code = StringReplace[code, ToString@tSym -> "ToReal(cctk_time)"];
=======
>>>>>>> 72eefa3d
    code = StringReplace[code, "\"" -> ""];

    {code}];

(* --------------------------------------------------------------------------
   Shorthands
   -------------------------------------------------------------------------- *)

defContainsShorthand[def_, shorthands_] :=
Module[{allAtoms, c},
  allAtoms = Union[Level[def, {-1}]];
  c = Intersection[shorthands, allAtoms];
  c != {}];

checkShorthandAssignmentOrder[eqs_, shorthand_] :=
  Module[{useBooleans, uses, firstUse, lhss, assignments},

  (* Make a list of booleans describing, for each equation, whether it
     uses the given shorthand *)
  useBooleans = Map[equationUsesShorthand[#, shorthand] &, eqs];
  uses = Position[useBooleans, True];
  lhss = Map[First, eqs];

  (* The equation numbers that define this shorthand *)
  assignments = Position[lhss, shorthand];

  If[Length[uses] == 0 && Length[assignments] >= 1,
    InfoMessage[Warning, "WARNING: Shorthand ", shorthand,
      " is defined but not used in this equation list."]];

  If[Length[uses] == 0, Return[]];

  (* The number of the first equation to use this shorthand *)
  firstUse = First[uses];

  If[Length[assignments] > 1,
     InfoMessage[Warning, "WARNING: Shorthand ", shorthand, " is defined more than once."]];

  If[Length[assignments] == 0,
    ThrowError["Shorthand", shorthand, "is not defined in this equation list", eqs]];

  If[assignments[[1]] >= firstUse,
    ThrowError["Shorthand", shorthand,
      "is used before it is defined in this equation list", eqs]]];

(* --------------------------------------------------------------------------
   Partial derivatives
   -------------------------------------------------------------------------- *)

(* Split the list of partial derivative definitions into those
   containing shorthands, and those that do not.  *)
splitPDDefsWithShorthands[pddefs_, shorthands_] :=
  Module[{defsWithShorts, defsWithoutShorts},
    defsWithShorts = Select[pddefs, defContainsShorthand[#, shorthands] &];
    defsWithoutShorts = Select[pddefs, ! defContainsShorthand[#, shorthands] &];
    Return[{defsWithoutShorts, defsWithShorts}]];

pdCanonicalOrdering[name_[inds___] -> x_] :=
  Module[{is},
    is = {inds};
    If[Length[is] == 2,
      Return[{name[f_,2,1] -> name[f,1,2],
              name[f_,3,1] -> name[f,1,3],
              name[f_,3,2] -> name[f,2,3]}],
      {}]];

(* --------------------------------------------------------------------------
   Calculation function generation
   -------------------------------------------------------------------------- *)

Options[CreateCalculationFunction] = Join[ThornOptions,{Debug -> False}];

DefFn[
  CreateCalculationFunction[calcp_, opts:OptionsPattern[]] :=
  Module[{gfs, allSymbols, knownSymbols,
          shorts, eqs, parameters, parameterRules, odeGroups,
          functionName, dsUsed, groups, pddefs, cleancalc, eqLoop, where,
          addToStencilWidth, pDefs, haveCondTextuals, condTextuals, calc,
<<<<<<< HEAD
          kernelCall, DGFEDefs, DGFECall},
=======
          kernelCall,debug,imp,gridName},

  debug = OptionValue[Debug];
  imp = lookup[calcp, Implementation];
  gridName = lookup[calcp, GFAccessFunction];
>>>>>>> 72eefa3d

  functionName = ToString@lookup[calcp, Name];
  bodyFunctionName = functionName <> "_Body";

  InfoMessage[Terse, "Creating calculation function: " <> functionName];

  InfoMessage[InfoFull, "Calculation sets "<>ToString[Map[First,lookup[calcp, Equations]]]];

  calc = If[OptionValue[UseJacobian], InsertJacobian[calcp, opts], calcp];

  cleancalc = removeUnusedShorthands[calc];
  If[OptionValue[CSE],
    cleancalc = EliminateCommonSubexpressions[cleancalc, opts]];

  shorts = lookupDefault[cleancalc, Shorthands, {}];

  eqs    = lookup[cleancalc, Equations];
  parameters = lookupDefault[cleancalc, Parameters, {}];
  groups = lookup[cleancalc, Groups];
  odeGroups = lookupDefault[cleancalc, ODEGroups, {}];
  If[OptionValue[UseJacobian], groups = Join[groups, JacobianGroups[]]];
  pddefs = lookupDefault[cleancalc, PartialDerivatives, {}];
  where = lookupDefault[cleancalc, Where, Everywhere];
  addToStencilWidth = lookupDefault[cleancalc, AddToStencilWidth, 0];
  pDefs = lookup[cleancalc, PreDefinitions];
  haveCondTextuals = mapContains[cleancalc, ConditionalOnTextuals];

  VerifyCalculation[cleancalc];

  gfs = allGroupVariables[groups];

  InfoMessage[InfoFull, " " <> ToString[Length@shorts] <> " shorthands"];
  InfoMessage[InfoFull, " " <> ToString[Length@gfs] <> " grid functions"];
  InfoMessage[InfoFull, " " <> ToString[Length@groups] <> " groups"];

  InfoMessage[InfoFull, "Shorthands: ", shorts];
  InfoMessage[InfoFull, "Grid functions: ", gfs];
  InfoMessage[InfoFull, "Groups: ", Map[groupName, groups]];

  If[Length@lookupDefault[cleancalc, CollectList, {}] > 0,
    eqs = Map[First[#] -> simpCollect[lookup[cleancalc, CollectList],
                                      Last[#],
                                      First[#], debug] &,
              eqs],
    (* else *)
    If[!lookupDefault[cleancalc, NoSimplify, False],
       eqs = Map[(InfoMessage[InfoFull, "Simplifying "<>ToString[#[[1]], InputForm]<>" -> ..."]; Simplify[#, {r>=0}]) &, eqs]]];

  InfoMessage[InfoFull, "Equations:"];

  (* Wrap parameters with ToReal unless they are part of the condition in an IfThen *)
  parameterRules = Map[(#->ToReal[#])&, parameters];
  eqs = eqs /. Prepend[parameterRules, IfThen[cond_, x_, y_] :> IfThen[cond, x/.parameterRules, y/.parameterRules]];

  (* Map[printEq, eqs]; *)

  Scan[InfoMessage[InfoFull, "  " <> ToString@First[#]<>" = ..."] &, eqs];

  (* Check all the function names *)
  functionsPresent = functionsInCalculation[cleancalc]; (* Not currently used *)

  (* Check that there are no shorthands defined with the same name as a grid function *)
  If[!(Intersection[shorts, gfs] === {}),
    ThrowError["The following shorthands are already declared as grid functions:",
      Intersection[shorts, gfs]]];

  (* check that the passed in textual condition makes sense *)
  If[haveCondTextuals,
    condTextuals = lookup[cleancalc, ConditionalOnTextuals];
    If[! MatchQ[condTextuals, {_String ...}],
      ThrowError["ConditionalOnTextuals entry in calculation expected to be of the form {string, ...}, but was ", condTextuals, "Calculation is ", calc]];
    ];

  (* Check that there are no unknown symbols in the calculation *)
  allSymbols = calculationSymbols[cleancalc];
  knownSymbols = Join[lookupDefault[cleancalc, AllowedSymbols, {}], gfs, shorts, parameters,
    {dx,dy,dz,dt,idx,idy,idz,t, Pi, E, Symbol["i"], Symbol["j"], Symbol["k"], normal1, normal2,
    normal3, tangentA1, tangentA2, tangentA3, tangentB1, tangentB2, tangentB3},
    If[OptionValue[UseJacobian], JacobianSymbols[], {}]];

  unknownSymbols = Complement[allSymbols, knownSymbols];

  If[unknownSymbols != {},
     ThrowError["Unknown symbols in calculation.  Symbols are:", unknownSymbols,
       "Calculation is:", cleancalc]];

  kernelCall = Switch[where,
    Everywhere,
      "GenericFD_LoopOverEverything(cctkGH, &" <> bodyFunctionName <> ");\n",
    Interior,
      "GenericFD_LoopOverInterior(cctkGH, &" <> bodyFunctionName <> ");\n",
    InteriorNoSync,
      "GenericFD_LoopOverInterior(cctkGH, &" <> bodyFunctionName <> ");\n",
    Boundary,
      "GenericFD_LoopOverBoundary(cctkGH, &" <> bodyFunctionName <> ");\n",
    BoundaryWithGhosts,
      "GenericFD_LoopOverBoundaryWithGhosts(cctkGH, &" <> bodyFunctionName <> ");\n",
    _,
      ThrowError["Unknown 'Where' entry in calculation " <>
        functionName <> ": " <> ToString[where]]];

  DGFEDefs =
    If[OptionValue[UseDGFE] && lookupDefault[cleancalc, UseDGFE, False],
       Module[
         {name, lhss, gfsInLHS, vars},
         InfoMessage[InfoFull, "Generating DGFE boilerplate"];
         name = lookup[cleancalc, Name];
         lhss = Map[#[[1]] &, eqs];
         gfsInLHS = Union[Cases[lhss, _ ? (MemberQ[gfs,#] &), Infinity]];
         InfoMessage[InfoFull, "gfsInLHS:" <> Map[" "<>ToString[#] &, gfsInLHS]];
         (* TODO: do this in a better way, don't examine the variable names *)
         vars = Select[gfsInLHS,
                       StringMatchQ[ToString[#],
                                    RegularExpression[".*rhs.*"]] &];
         vars = Map[Symbol[StringReplace[ToString[#], "rhs"->""]] &, vars];
         InfoMessage[InfoFull, "DGFE variables:" <> Map[" "<>ToString[#] &, vars]];
         {
           "",
           "",
           "",
           "/* DGFE Definitions */",
           "",
           "#include <hrscc.hh>",
           "",
           "/*** WENO reconstruction ***/", (* TODO: do we need this? *)
           "",
           "/* Configuration */",
           "#define config_eno_width    3",
           "#define config_weno_type    hrscc::policy::standard",
           "#define config_weno_optim   hrscc::policy::order",
           "#define config_weno_limiter hrscc::policy::dummy",
           "#define config_tvd_limiter  hrscc::limiters::minmod",
           "",
           "/* Export definitions */",
           "#define "<>name<>"_eno_stencil           hrscc::ENOStencil<config_eno_width>",
           "#define "<>name<>"_weno_weights          hrscc::WENOWeights<config_eno_width>",
           "#define "<>name<>"_weno_stencil          hrscc::WENOStencil<config_eno_width, config_weno_type, config_weno_optim>",
           "#define "<>name<>"_weno_limiter          hrscc::WENOLimiter<config_eno_width, "<>name<>"_weno_stencil::width, config_weno_limiter>",
           "#define "<>name<>"_weno_reconstruction   hrscc::WENOReconstruction<"<>name<>"_eno_stencil, "<>name<>"_weno_limiter, "<>name<>"_weno_stencil, "<>name<>"_weno_weights>",
           "#define "<>name<>"_tvd_reconstruction    hrscc::TVDReconstruction<config_tvd_limiter>",
           "#define "<>name<>"_mp5_reconstruction    hrscc::MP5Reconstruction",
           "#define "<>name<>"_upwind_reconstruction hrscc::UpwindReconstruction",
           "#define "<>name<>"_reconstruction        "<>name<>"_weno_reconstruction",
           "",
           "/*** Flux splitting ***/", (* TODO: do we need this? *)
           "",
           "/* Configuration */",
           "#define config_entropy_fix  hrscc::NoEntropyFix",
           "#define config_flux_split   hrscc::RoeFS<"<>name<>"_reconstruction, config_entropy_fix>",
           "#define config_system_split hrscc::ComponentSplit<DGFE_"<>name<>", config_flux_split>",
           "",
           "/* Export definitions */",
           "#define "<>name<>"_flux_split   config_flux_split",
           "#define "<>name<>"_system_split config_system_split",
           "#define "<>name<>"_fd_method    hrscc::FiniteDifference<DGFE_"<>name<>", "<>name<>"_system_split>",
           "",
           "/*** SDG method ***/", (* TODO: do we need this? *)
           "",
           "/* Configuration */",
           "#define config_sdg_order      5", (* TODO: make this a parameter *)
           "#define config_riemann_solver hrscc::LaxFriedrichsRS<DGFE_"<>name<>", false>",
           "",
           "/* Export definitions */",
           "#define "<>name<>"_sdg_grid   hrscc::GNIGrid<hrscc::GLLElement<config_sdg_order> >",
           "#define "<>name<>"_sdg_method hrscc::SDGMethod<DGFE_"<>name<>", "<>name<>"_sdg_grid, config_riemann_solver>",
           "",
           "/*** Numerical scheme ***/",
           "",
           "/* Configuration */",
           "#define config_method "<>name<>"_sdg_method",
           "",
           "/* Export definitions */",
           "#define "<>name<>"_method config_method",
           "#define "<>name<>"_solver hrscc::CLawSolver<DGFE_"<>name<>", config_method>",
           "",
           "",
           "",
           "class DGFE_"<>name<>";",
           "",
           "namespace hrscc {",
           "  template<>",
           "  struct traits<DGFE_"<>name<>"> {",
           "    // All state vector variables",
           "    enum state_t {" <> Map["i"<>ToString[#]<>", " &, vars] <> "nvars};",
           "    enum {nequations = nvars};",
           "    enum {nexternal = 0};",
           "    enum {nbitmasks = 0};",
           "    static bool const pure = false;",
           "  };",
           "} // namespace",
           "",
           "",
           "",
           "class DGFE_"<>name<>": public hrscc::CLaw<DGFE_"<>name<>"> {",
           "public:",
           "  typedef hrscc::CLaw<DGFE_"<>name<>"> claw;",
           "  typedef hrscc::traits<DGFE_"<>name<>">::state_t state_t;",
           "  typedef hrscc::traits<DGFE_"<>name<>"> variables_t;",
           "  static int const nvars = variables_t::nvars;",
           "  ",
           "  DGFE_"<>name<>"();",
           "  ",
           "  inline void prim_to_all(hrscc::Observer<claw> & observer) const",
           "  {",
           "  }",
           "  ",
           "  template<hrscc::policy::direction_t dir>",
           "  inline void fluxes(hrscc::Observer<claw> & observer) const",
           "  {",
           "    cGH const *const cctkGH = observer.cctkGH;",
           "    DECLARE_CCTK_ARGUMENTS;",
           "    ",
           "    int const i = observer.index[0];",
           "    int const j = observer.index[1];",
           "    int const k = observer.index[2];",
           "    int const ind3d = CCTK_GFINDEX3D(cctkGH, i,j,k);",
           "    ",
           Map["    CCTK_REAL flux"<>ToString[#]<>"L;" &, vars],
           "    ",
           "    switch (dir) {",
           Table[{
             "    case hrscc::policy::" <> {"x", "y", "z"}[[dir]] <> ": {",
             Map["      flux"<>ToString[#]<>"L = flux"<>ToString[#]<>ToString[dir]<>"[ind3d];" &, vars],
             "      break;",
             "    }"},
                 {dir, 1, 3}],
           "    default:",
           "      assert(0);",
           "    }",
           "    ",
           Map["    observer.flux[dir][variables_t::i"<>ToString[#]<>"] = - flux"<>ToString[#]<>"L;" &, vars],
           "  }",
           "  ",
           "  template<hrscc::policy::direction_t dir>",
           "  inline void eigenvalues(hrscc::Observer<claw> & observer) const",
           "  {",
           "    assert(0);",
           "  }",
           "  ",
           "  template<hrscc::policy::direction_t dir>",
           "  inline void eig(hrscc::Observer<claw> & observer) const",
           "  {",
           "    assert(0);",
           "  }",
           "};",
           "",
           "",
           "",
           "namespace hrscc {",
           "  template<> int CLaw<DGFE_"<>name<>">::conserved_idx[DGFE_"<>name<>"::nvars] = {};",
           "  template<> int CLaw<DGFE_"<>name<>">::primitive_idx[DGFE_"<>name<>"::nvars] = {};",
           "  template<> int CLaw<DGFE_"<>name<>">::rhs_idx[DGFE_"<>name<>"::nvars] = {};",
           "  template<> int CLaw<DGFE_"<>name<>">::field_idx[0] = {};",
           "  template<> int CLaw<DGFE_"<>name<>">::bitmask_idx[0] = {};",
           
           "} // namespace hrscc",
           "",
           "",
           "",
           "namespace {",
           "  int varindex(char const* const varname)",
           "  {",
           "    int const vi = CCTK_VarIndex(varname);",
           "    if (vi<0) CCTK_WARN(CCTK_WARN_ABORT, \"Internal error\");",
           "    return vi;",
           "  }",
           "}",
           "",
           "DGFE_"<>name<>"::DGFE_"<>name<>"()",
           "{",
           "  using namespace hrscc;",
           "  ",
           Map["  CLaw<DGFE_"<>name<>">::conserved_idx[variables_t::i"<>ToString[#]<>"] = varindex(CCTK_THORNSTRING \"::"<>ToString[#]<>"\");" &, vars],
           Map["  CLaw<DGFE_"<>name<>">::primitive_idx[variables_t::i"<>ToString[#]<>"] = varindex(CCTK_THORNSTRING \"::"<>ToString[#]<>"\");" &, vars],
           "  ",
           Map["  CLaw<DGFE_"<>name<>">::rhs_idx[variables_t::i"<>ToString[#]<>"] = varindex(CCTK_THORNSTRING \"::"<>ToString[#]<>"rhs\");" &, vars],
           "}",
           "",
           "",
           ""
         } // Flatten // Map[# <> "\n" &, #] &],
       {}
      ];

  DGFECall =
    If[OptionValue[UseDGFE] && lookupDefault[cleancalc, UseDGFE, False],
       Module[
         {name},
         name = lookup[cleancalc, Name];
         {
           "",
           "{",
           "  static "<>name<>"_solver *solver = NULL;",
           "  if (not solver) solver = new "<>name<>"_method(cctkGH);",
           "  solver->compute_rhs();",
           "  // delete solver;",
           "}"
         } // Flatten // Map[# <> "\n" &, #] &],
       {}
      ];

  InfoMessage[InfoFull,"Generating function"];
  {
<<<<<<< HEAD
  DGFEDefs,
  DefineFunction[bodyFunctionName, "static void", "cGH const *restrict const cctkGH, int const dir, int const face, CCTK_REAL const normal[3], CCTK_REAL const tangentA[3], CCTK_REAL const tangentB[3], int const imin[3], int const imax[3], int const n_subblock_gfs, CCTK_REAL * restrict const subblock_gfs[]",
  {
    "DECLARE_CCTK_ARGUMENTS;\n",
    "DECLARE_CCTK_PARAMETERS;\n\n",

=======
    lookup[calcp,BodyFunction][{
>>>>>>> 72eefa3d
    (* OpenCL kernel prologue *)
    (* We could (or probably should) write this into a source file of its own *)
    If[OptionValue[UseOpenCL],
       {
         "char const *const source =\n"
       },
       {
       }],

    If[OptionValue[UseOpenCL], Stringify, Identity][{

    CommentedBlock["Include user-supplied include files",
      Map[IncludeFile, lookupDefault[cleancalc, DeclarationIncludes, {}]]],

    lookup[calcp,InitFDVariables],

    definePreDefinitions[pDefs],

    If[OptionValue[UseJacobian], CreateJacobianVariables[], {}],

    If[Cases[{pddefs}, SBPDerivative[_], Infinity] != {},
      CommentedBlock["Compute Summation By Parts derivatives",
        IncludeFile["sbp_calc_coeffs.h"]],
      {}],

    If[gfs != {},
      {
	eqLoop = equationLoop[eqs, cleancalc, gfs, shorts, {}, groups, odeGroups,
          pddefs, where, addToStencilWidth, opts]},
      {}]

    }],

    (* OpenCL kernel epologue *)
    If[OptionValue[UseOpenCL],
       {
         ";\n\n",
         Module[
           {ignoreGroups, groupsNames, groupNameList},
           ignoreGroups = {"TmunuBase::stress_energy_scalar",
                           "TmunuBase::stress_energy_vector",
                           "TmunuBase::stress_energy_tensor"};
           groupNames = groupsInCalculation[cleancalc, imp];
           groupNames = Select[groupNames, !MemberQ[ignoreGroups, #] &];
           {
             "char const *const groups[] = {",
               Riffle[Join[Map[Quote, groupNames], {"NULL"}], ","],
               "};\n\n"
           }
         ],
         "static struct OpenCLKernel *kernel = NULL;\n",
         "char const *const sources[] = {differencing, source, NULL};\n",
         "OpenCLRunTime_CallKernel(cctkGH, CCTK_THORNSTRING, \"" <> functionName <> "\",\n",
         "                         sources, groups, NULL, NULL, NULL, -1,\n",
         "                         imin, imax, &kernel);\n\n"
       },
       {
       }]
    }],
  
    If[lookup[calcp,CallerFunction],
      DefineCCTKSubroutine[functionName,
      FlattenBlock[{
        ConditionalOnParameterTextual["verbose > 1",
          "CCTK_VInfo(CCTK_THORNSTRING,\"Entering " <> bodyFunctionName <> "\");\n"],

        ConditionalOnParameterTextual["cctk_iteration % " <> functionName <> "_calc_every != " <>
          functionName <> "_calc_offset", "return;\n"],
  
        CheckGroupStorage[groupsInCalculation[cleancalc, imp], functionName],
        "\n",

        CheckStencil[pddefs, eqs, functionName, OptionValue[ZeroDimensions],
                     lookup[{opts}, IntParameters, {}]],

        Module[
          {stencilSize = StencilSize[pddefs, eqs, functionName, OptionValue[ZeroDimensions],
                                     lookup[{opts}, IntParameters, {}]]},
          If[!VectorQ[stencilSize],
             stencilSize = MapThread[Max,Map[Last,stencilSize[[2]]]]];

          If[where === Everywhere && MatchQ[stencilSize, {0,0,0}] =!= True,
             ThrowError["Calculation "<>functionName<>" uses derivative operators but is computed Everywhere.  Specify Where -> Interior for calculations that use derivative operators."]]];
        "\n",
  
        If[haveCondTextuals, Map[ConditionalOnParameterTextual["!(" <> # <> ")", "return;\n"] &,condTextuals], {}],

        kernelCall,

        DGFECall,

        ConditionalOnParameterTextual["verbose > 1",
          "CCTK_VInfo(CCTK_THORNSTRING,\"Leaving " <> bodyFunctionName <> "\");\n"]
      }]],
      (* else *)
       ""]
  }]];

Options[equationLoop] = ThornOptions;

DefFn[
  equationLoop[eqs_, cleancalc_, gfs_, shorts_, incs_, groups_, odeGroups_, pddefs_,
             where_, addToStencilWidth_,
             opts:OptionsPattern[]] :=
  Module[{rhss, lhss, gfsInRHS, gfsInLHS, gfsOnlyInRHS, localGFs,
          localMap, eqs2, derivSwitch, code, functionName, calcCode,
          gfsInBoth, gfsDifferentiated,
          gfsDifferentiatedAndOnLHS, declare, eqsReplaced,
          arraysInRHS, arraysInLHS, arraysOnlyInRHS, odeVars,
          generateEquationCode, groupedIfs, IfThenGroup, noSimplify,gridName},

    InfoMessage[InfoFull, "Equation loop"];

    gridName = Function[x,FlattenBlock[lookup[cleancalc, GFAccessFunction][x]]];

    rhss = Map[#[[2]] &, eqs];
    lhss = Map[#[[1]] &, eqs];

    orderings = Flatten[Map[pdCanonicalOrdering, pddefs], 1];
    eqsOrdered = (eqs //. orderings);

    odeVars = variablesFromGroups[odeGroups, groups];

    gfsInRHS = Union[Cases[rhss, _ ? (MemberQ[gfs,#] &), Infinity]];
    gfsInLHS = Union[Cases[lhss, _ ? (MemberQ[gfs,#] &), Infinity]];
    gfsOnlyInRHS = Complement[gfsInRHS, gfsInLHS];

    gfsInBoth = Intersection[gfsInRHS,gfsInLHS];

    If[OptionValue[ProhibitAssignmentToGridFunctionsRead] &&
       gfsInBoth =!= {},
      Throw["The calculation " <> ToString@lookup[cleancalc, Name] <>
        " has the grid functions " <> ToString[gfsInBoth] <>
        " on both the left hand side and the right hand side.  This is" <>
        " not allowed with the option" <>
        " ProhibitAssignmentToGridFunctionsRead -> True."]];

    localGFs = Map[localName, gfs];
    localMap = Map[# -> localName[#] &, gfs];

    derivSwitch =
      GridFunctionDerivativesInExpression[pddefs, eqsOrdered,
                                          OptionValue[ZeroDimensions]] != {};

    gfsDifferentiated = Map[First,
      GridFunctionDerivativesInExpression[pddefs, eqsOrdered,
                                          OptionValue[ZeroDimensions]]];

    gfsDifferentiatedAndOnLHS = Intersection[gfsDifferentiated, gfsInLHS];

    If[gfsDifferentiatedAndOnLHS =!= {},
      Throw["The calculation " <> ToString@lookup[cleancalc, Name] <>
        " has both assignments to, and derivatives of, the grid functions " <>
        ToString[gfsDifferentiatedAndOnLHS] <>
        ".  This is not allowed, as it gives results which are dependent" <>
        " on the ordering of the loop over grid points."]];

    (* Replace the partial derivatives *)
    {defsWithoutShorts, defsWithShorts} = splitPDDefsWithShorthands[pddefs, shorts];
    eqs2 = ReplaceDerivatives[defsWithoutShorts, eqsOrdered, True,
                              OptionValue[ZeroDimensions],lookup[cleancalc, MacroPointer]];
    eqs2 = ReplaceDerivatives[defsWithShorts, eqs2, False, OptionValue[ZeroDimensions], lookup[cleancalc, MacroPointer]];

    checkEquationAssignmentOrder[eqs2, shorts];
    functionName = ToString@lookup[cleancalc, Name];

    (* Replace grid functions with their local forms *)
    eqsReplaced = eqs2 /. localMap;

    (* Construct a list, corresponding to the list of equations,
       marking those which need their LHS variables declared.  We
       declare variables at the same time as assigning to them as it
       gives a performance increase over declaring them separately at
       the start of the loop.  The local variables for the grid
       functions which appear in the RHSs have been declared and set
       already (DeclareMaybeAssignVariableInLoop below), so assignments
       to these do not generate declarations here. *)
    declare = Block[{$RecursionLimit=Infinity},markFirst[First /@ eqsReplaced, Map[localName, gfsInRHS]]];

    (* Replace consecutive IfThen statements with the same condition by a single IfThenGroup *)
    groupedIfs = Thread[{declare, eqsReplaced}] //.
      {{x___, {deca_, a_->IfThen[cond_, at_, af_]}, {decb_, b_->IfThen[cond_, bt_, bf_]}, y___} :>
         {x, {{deca, decb}, IfThenGroup[cond, {a->at, b->bt}, {a->af, b->bf}]}, y},
       {x___, {deca_, IfThenGroup[cond_, at_, af_]}, {decb_, b_->IfThen[cond_, bt_, bf_]}, y___} :>
         {x, {Join[deca, {decb}], IfThenGroup[cond, Join[at, {b->bt}], Join[af, {b->bf}]]}, y},
       {x___, {deca_, IfThenGroup[cond_, at_, af_]}, {decb_, IfThenGroup[cond_, bt_, bf_]}, y___} :>
         {x, {Join[deca, decb], IfThenGroup[cond, Join[at, bt], Join[af, bf]]}, y}};

    noSimplify = lookupDefault[cleancalc, NoSimplify, False];

    (* Generate actual code strings. Try to declare variables as they are assigned, but
       it is only possible to do this outside all if(){} statements. *)
    generateEquationCode[{declare2_, eq2_}] :=
      Module[{ret, vars, preDeclare, cond, vectorize},
        vectorize = OptionValue[UseVectors];
        InfoMessage[InfoFull, "Generating code for " <> ToString[eq2[[1]], InputForm]];
        Which[
        SameQ[Head[eq2[[2]]], IfThen],
          ret = assignVariableFromExpression[eq2[[1]],
            eq2[[2]] /. IfThen[cond_, x__]:> IfThen[Scalar[cond], x], declare2, vectorize, noSimplify];,
        SameQ[Head[eq2], IfThenGroup],
          vars = eq2[[2,All,1]];
          cond = eq2[[1]];
          preDeclare = Pick[vars, declare2];
          ret = {Map[DeclareVariableNoInit[#, DataType[]] &, Complement[Union[preDeclare], localName/@gfsInRHS]], {"\n"},
                 Conditional[generateCodeFromExpression[Scalar[cond], False],
                  Riffle[assignVariableFromExpression[#[[1]], #[[2]], False, vectorize, noSimplify]& /@ eq2[[2]], "\n"],
                  Riffle[assignVariableFromExpression[#[[1]], #[[2]], False, vectorize, noSimplify]& /@ eq2[[3]], "\n"]]};,
        True,
          ret = assignVariableFromExpression[eq2[[1]], eq2[[2]], declare2, OptionValue[UseVectors], noSimplify];
        ];
        ret
    ];

    groupedIfsArrays = Select[groupedIfs, MemberQ[Map[localName, odeVars], #[[2]][[1]]]  &];
    groupedIfs = Select[groupedIfs, !MemberQ[Map[localName, odeVars], #[[2]][[1]]]  &];

    calcCode = Riffle[generateEquationCode /@ groupedIfs, "\n"];
    calcCodeArrays = Riffle[generateEquationCode /@ groupedIfsArrays, "\n"];
    InfoMessage[InfoFull, "Finished generating equation code"];

    assignLocalFunctions[gs_, useVectors_, useJacobian_, NameFunc_] :=
      Module[{conds, varPatterns, varsInConds, simpleVars, code},
        conds =
          {{"eT" ~~ _ ~~ _, "*stress_energy_state", "ToReal(0.0)"}}; (* This should be passed as an option *)
        If[useJacobian,
          conds = Append[conds, JacobianConditionalGridFunctions[]]];

        varPatterns = Map[First, conds];
        varsInConds = Map[Function[pattern, Select[gs,StringMatchQ[ToString[#], pattern] &]], varPatterns];
        simpleVars = Complement[gs, Flatten[varsInConds]];
        code = {"\n",
         Map[DeclareMaybeAssignVariableInLoop[
              DataType[], localName[#], NameFunc[#],
              False,"", useVectors] &, simpleVars],
         {"\n",
         Riffle[
           MapThread[
             If[Length[#2] > 0,
               {DeclareVariables[localName/@#2, DataType[]],"\n",
                Conditional[#1,
                  Table[AssignVariableInLoop[localName[var], NameFunc[var], useVectors], {var, #2}],
                  Sequence@@If[#3 =!= None, {Table[AssignVariableInLoop[localName[var], #3, False (*useVectors*)], {var, #2}]}, {}]]},
               (* else *)
               {}] &,
             {Map[#[[2]]&, conds], varsInConds, Map[#[[3]]&, conds]}], "\n"]}};
         code
      ];

    assignLocalGridFunctions[gs_, useVectors_, useJacobian_] := assignLocalFunctions[gs, useVectors, useJacobian, gridName];
    assignLocalArrayFunctions[gs_] := assignLocalFunctions[gs, False, False, ArrayName];

    (* separate grid and array variables *)
    arraysInRHS = Intersection[odeVars, gfsInRHS];
    arraysInLHS = Intersection[odeVars, gfsInLHS];
    arraysOnlyInRHS = Complement[arraysInRHS, arraysInLHS];

    gfsInRHS = Complement[gfsInRHS, odeVars];
    gfsInLHS = Complement[gfsInLHS, odeVars];
    gfsOnlyInRHS = Complement[gfsInRHS, gfsInLHS];

    {
    CommentedBlock["Assign local copies of arrays functions",
      assignLocalArrayFunctions[arraysInRHS]],

    CommentedBlock["Calculate temporaries and arrays functions", calcCodeArrays],

    CommentedBlock["Copy local copies back to grid functions",
        Map[AssignVariableInLoop[ArrayName[#], localName[#]] &, arraysInLHS]],

    lookup[cleancalc,LoopFunction][
    {
      (* DeclareDerivatives[defsWithoutShorts, eqsOrdered], *)

      CommentedBlock["Assign local copies of grid functions",
        assignLocalGridFunctions[gfsInRHS, OptionValue[UseVectors], OptionValue[UseJacobian]]],

      CommentedBlock["Include user supplied include files",
        Map[IncludeFile, incs]],

      CommentedBlock["Precompute derivatives",
        PrecomputeDerivatives[defsWithoutShorts, eqsOrdered, 
                              lookup[{opts}, IntParameters, {}],
                              OptionValue[ZeroDimensions],
                              lookup[cleancalc, MacroPointer]]],

      CommentedBlock["Calculate temporaries and grid functions", calcCode],

      If[debugInLoop,
        Map[InfoVariable[#[[1]]] &, (eqs2 /. localMap)],
        ""],

<<<<<<< HEAD
      If[OptionValue[UseVectors] || OptionValue[UseOpenCL],
         CommentedBlock["Copy local copies back to grid functions",
           { PrepareStorePartialVariableInLoop["i", "lc_imin", "lc_imax"],
             Map[StorePartialVariableInLoop[GridName[#], localName[#]] &,
                 gfsInLHS] }],
         CommentedBlock["Copy local copies back to grid functions",
           Map[AssignVariableInLoop[GridName[#], localName[#]] &, gfsInLHS]]],
=======
      Which[OptionValue[UseOpenCL],
              CommentedBlock["Copy local copies back to grid functions",
                Map[StorePartialVariableInLoop[gridName[#], localName[#]] &, gfsInLHS]],
            OptionValue[UseVectors],
              {
                CommentedBlock["If necessary, store only partial vectors after the first iteration",
                  ConditionalOnParameterTextual["CCTK_REAL_VEC_SIZE > 2 && CCTK_BUILTIN_EXPECT(i < lc_imin && i+CCTK_REAL_VEC_SIZE > lc_imax, 0)",
                  {
                    DeclareAssignVariable["ptrdiff_t", "elt_count_lo", "lc_imin-i"],
                    DeclareAssignVariable["ptrdiff_t", "elt_count_hi", "lc_imax-i"],
                    Map[StoreMiddlePartialVariableInLoop[gridName[#], localName[#], "elt_count_lo", "elt_count_hi"] &, gfsInLHS],
                    "break;\n"
                  }]],
                CommentedBlock["If necessary, store only partial vectors after the first iteration",
                  ConditionalOnParameterTextual["CCTK_REAL_VEC_SIZE > 1 && CCTK_BUILTIN_EXPECT(i < lc_imin, 0)",
                  {
                    DeclareAssignVariable["ptrdiff_t", "elt_count", "lc_imin-i"],
                    Map[StoreHighPartialVariableInLoop[gridName[#], localName[#], "elt_count"] &, gfsInLHS],
                    "continue;\n"
                  }]],
                CommentedBlock["If necessary, store only partial vectors after the last iteration",
                  ConditionalOnParameterTextual["CCTK_REAL_VEC_SIZE > 1 && CCTK_BUILTIN_EXPECT(i+CCTK_REAL_VEC_SIZE > lc_imax, 0)",
                  {
                    DeclareAssignVariable["ptrdiff_t", "elt_count", "lc_imax-i"],
                    Map[StoreLowPartialVariableInLoop[gridName[#], localName[#], "elt_count"] &, gfsInLHS],
                    "break;\n"
                  }]],
                Map[StoreVariableInLoop[gridName[#], localName[#]] &, gfsInLHS]
              },
            True,
              CommentedBlock["Copy local copies back to grid functions",
                Map[AssignVariableInLoop[gridName[#], localName[#]] &, gfsInLHS]]],
>>>>>>> 72eefa3d

      If[debugInLoop, Map[InfoVariable[gridName[#]] &, gfsInLHS], ""]}, opts]}]];

(* Unsorted *)

GridFunctionsInExpression[x_, groups_] :=
  Union[Cases[x, _ ? (MemberQ[allGroupVariables[groups],#] &), Infinity]];

End[];

EndPackage[];<|MERGE_RESOLUTION|>--- conflicted
+++ resolved
@@ -251,7 +251,7 @@
 
 (* Return a CodeGen block which assigns dest by evaluating expr *)
 assignVariableFromExpression[dest_, expr_, declare_, vectorise_, noSimplify:Boolean : False] :=
-  Module[{tSym, type, cleanExpr, code},
+  Module[{type, cleanExpr, code},
     type = If[StringMatchQ[ToString[dest], "dir*"], "ptrdiff_t", DataType[]];
     cleanExpr = ReplacePowers[expr, vectorise, noSimplify];
 
@@ -274,17 +274,13 @@
     code = StringReplace[code, "normal2"     -> "normal[1]"];
     code = StringReplace[code, "normal3"     -> "normal[2]"];
     code = StringReplace[code, "BesselJ"-> "gsl_sf_bessel_Jn"];
-<<<<<<< HEAD
-    code = StringReplace[code, ToString@tSym -> "ToReal(cctk_time)"];
-=======
->>>>>>> 72eefa3d
     code = StringReplace[code, "\"" -> ""];
 
     {code}];
 
 (* This and assignVariableFromExpression should be combined *)
 generateCodeFromExpression[expr_, vectorise_, noSimplify:Boolean : False] :=
-  Module[{tSym, type, cleanExpr, code},
+  Module[{type, cleanExpr, code},
     cleanExpr = ReplacePowers[expr, vectorise, noSimplify];
 
     If[SOURCELANGUAGE == "C",
@@ -304,10 +300,6 @@
     code = StringReplace[code, "normal2"     -> "normal[1]"];
     code = StringReplace[code, "normal3"     -> "normal[2]"];
     code = StringReplace[code, "BesselJ"-> "gsl_sf_bessel_Jn"];
-<<<<<<< HEAD
-    code = StringReplace[code, ToString@tSym -> "ToReal(cctk_time)"];
-=======
->>>>>>> 72eefa3d
     code = StringReplace[code, "\"" -> ""];
 
     {code}];
@@ -386,15 +378,11 @@
           shorts, eqs, parameters, parameterRules, odeGroups,
           functionName, dsUsed, groups, pddefs, cleancalc, eqLoop, where,
           addToStencilWidth, pDefs, haveCondTextuals, condTextuals, calc,
-<<<<<<< HEAD
-          kernelCall, DGFEDefs, DGFECall},
-=======
-          kernelCall,debug,imp,gridName},
+          kernelCall, DGFEDefs, DGFECall,debug,imp,gridName},
 
   debug = OptionValue[Debug];
   imp = lookup[calcp, Implementation];
   gridName = lookup[calcp, GFAccessFunction];
->>>>>>> 72eefa3d
 
   functionName = ToString@lookup[calcp, Name];
   bodyFunctionName = functionName <> "_Body";
@@ -698,16 +686,7 @@
 
   InfoMessage[InfoFull,"Generating function"];
   {
-<<<<<<< HEAD
-  DGFEDefs,
-  DefineFunction[bodyFunctionName, "static void", "cGH const *restrict const cctkGH, int const dir, int const face, CCTK_REAL const normal[3], CCTK_REAL const tangentA[3], CCTK_REAL const tangentB[3], int const imin[3], int const imax[3], int const n_subblock_gfs, CCTK_REAL * restrict const subblock_gfs[]",
-  {
-    "DECLARE_CCTK_ARGUMENTS;\n",
-    "DECLARE_CCTK_PARAMETERS;\n\n",
-
-=======
     lookup[calcp,BodyFunction][{
->>>>>>> 72eefa3d
     (* OpenCL kernel prologue *)
     (* We could (or probably should) write this into a source file of its own *)
     If[OptionValue[UseOpenCL],
@@ -1000,48 +979,13 @@
         Map[InfoVariable[#[[1]]] &, (eqs2 /. localMap)],
         ""],
 
-<<<<<<< HEAD
       If[OptionValue[UseVectors] || OptionValue[UseOpenCL],
          CommentedBlock["Copy local copies back to grid functions",
            { PrepareStorePartialVariableInLoop["i", "lc_imin", "lc_imax"],
-             Map[StorePartialVariableInLoop[GridName[#], localName[#]] &,
+             Map[StorePartialVariableInLoop[gridName[#], localName[#]] &,
                  gfsInLHS] }],
          CommentedBlock["Copy local copies back to grid functions",
-           Map[AssignVariableInLoop[GridName[#], localName[#]] &, gfsInLHS]]],
-=======
-      Which[OptionValue[UseOpenCL],
-              CommentedBlock["Copy local copies back to grid functions",
-                Map[StorePartialVariableInLoop[gridName[#], localName[#]] &, gfsInLHS]],
-            OptionValue[UseVectors],
-              {
-                CommentedBlock["If necessary, store only partial vectors after the first iteration",
-                  ConditionalOnParameterTextual["CCTK_REAL_VEC_SIZE > 2 && CCTK_BUILTIN_EXPECT(i < lc_imin && i+CCTK_REAL_VEC_SIZE > lc_imax, 0)",
-                  {
-                    DeclareAssignVariable["ptrdiff_t", "elt_count_lo", "lc_imin-i"],
-                    DeclareAssignVariable["ptrdiff_t", "elt_count_hi", "lc_imax-i"],
-                    Map[StoreMiddlePartialVariableInLoop[gridName[#], localName[#], "elt_count_lo", "elt_count_hi"] &, gfsInLHS],
-                    "break;\n"
-                  }]],
-                CommentedBlock["If necessary, store only partial vectors after the first iteration",
-                  ConditionalOnParameterTextual["CCTK_REAL_VEC_SIZE > 1 && CCTK_BUILTIN_EXPECT(i < lc_imin, 0)",
-                  {
-                    DeclareAssignVariable["ptrdiff_t", "elt_count", "lc_imin-i"],
-                    Map[StoreHighPartialVariableInLoop[gridName[#], localName[#], "elt_count"] &, gfsInLHS],
-                    "continue;\n"
-                  }]],
-                CommentedBlock["If necessary, store only partial vectors after the last iteration",
-                  ConditionalOnParameterTextual["CCTK_REAL_VEC_SIZE > 1 && CCTK_BUILTIN_EXPECT(i+CCTK_REAL_VEC_SIZE > lc_imax, 0)",
-                  {
-                    DeclareAssignVariable["ptrdiff_t", "elt_count", "lc_imax-i"],
-                    Map[StoreLowPartialVariableInLoop[gridName[#], localName[#], "elt_count"] &, gfsInLHS],
-                    "break;\n"
-                  }]],
-                Map[StoreVariableInLoop[gridName[#], localName[#]] &, gfsInLHS]
-              },
-            True,
-              CommentedBlock["Copy local copies back to grid functions",
-                Map[AssignVariableInLoop[gridName[#], localName[#]] &, gfsInLHS]]],
->>>>>>> 72eefa3d
+           Map[AssignVariableInLoop[gridName[#], localName[#]] &, gfsInLHS]]],
 
       If[debugInLoop, Map[InfoVariable[gridName[#]] &, gfsInLHS], ""]}, opts]}]];
 
