--- conflicted
+++ resolved
@@ -145,13 +145,9 @@
          Shorthands, ConditionalOnKeyword, Before, After,
          ConditionalOnTextuals, Where, ConditionalOnKeywords,
          CollectList, AllowedSymbols, ApplyBCs, Conditional, CachedVariables, SplitBy,
-<<<<<<< HEAD
          SeparatedDerivatives, SeparatedDerivatives2,
-         LocalGroups, NoSimplify, UseDGFE, SimpleCode, UseCaKernel};
-=======
-         SeparatedDerivatives, LocalGroups, NoSimplify, UseDGFE, SimpleCode, UseCaKernel,
+         LocalGroups, NoSimplify, UseDGFE, SimpleCode, UseCaKernel,
          ScheduleGroups};
->>>>>>> 3e25941a
 
     usedKeys = Map[First, calc];
     unknownKeys = Complement[usedKeys, allowedKeys];
