<<<<<<< HEAD
#ifdef KRANC_C
=======

#define Power(x, y)   (pow(x,(CCTK_REAL) y))
#define Sqrt(x)       (sqrt(x))


#ifdef KRANC_C
#  define Abs(x)        (fabs(x))
#  define IntAbs(x)     (abs(x))
#  define Min(x, y)     (fmin(x,y))
#  define Min3(x, y, z) (fmin(fmin((x), (y)), (z)))
#  define Max(x, y)     (fmax(x,y))
>>>>>>> 72eefa3d
#  define IfThen(x,y,z) ((x) ? (y) : (z))
#else
#  define Abs(x)        (abs(x))
#  define Min(x, y)     (min(x,y))
#  define Max(x, y)     (max(x,y))
#  define Sqrt(x)       (sqrt(x))
#  define IfThen(x,y,z) ((x)*(y) + (1-(x))*(z))
#endif

#ifdef KRANC_C
#  define Sign(x)     (copysign( (CCTK_REAL) 1.0,(CCTK_REAL) (x)))
#  define ToReal(x)   ((CCTK_REAL)(x))
#else
#  define Sign(x)     (sgn(x))
#  define ToReal(x)   (real((x),kind(khalf)))
#endif

#define MinMod(x, y)  ((x) * (y) < 0 ? 0 : (fabs((x)) < fabs((y)) ? (x) : (y)))

#define VanLeer(x, y)  ((x) * (y) < 0 ? 0 : (Min3(2*fabs(x),2*fabs(y),0.5*(fabs(x)+fabs(y)))*Sign((x)+(y))))

<<<<<<< HEAD
=======
#define Exp(x)        (exp(x))
#define Log(x)        (log(x))

#define Sin(x)        (sin(x))
#define Cos(x)        (cos(x))
#define Tan(x)        (tan(x))

#define ArcSin(x)     (asin(x))
#define ArcCos(x)     (acos(x))
#define ArcTan(x)     (atan(x))
#define ArcTan2(x,y)  (atan2(y,x))

#define Sinh(x)       (sinh(x))
#define Cosh(x)       (cosh(x))
#define Tanh(x)       (tanh(x))

#define Csch(x)       (1./sinh(x))
#define Sech(x)       (1./cosh(x))

#ifdef KRANC_C
#  define Sign(x)     (copysign( (CCTK_REAL) 1.0,(CCTK_REAL) (x)))
#  define ToReal(x)   ((CCTK_REAL)(x))
#else
#  define Sign(x)     (sgn(x))
#  define ToReal(x)   (real((x),kind(khalf)))
#endif

>>>>>>> 72eefa3d
#ifdef KRANC_C
#  define E           M_E
#  define Pi          M_PI

#else
#  define E           2.71828182845904523536029d0
#  define Pi          3.14159265358979323846264d0
#endif

#define StepFunction(x) ((x)>0)<|MERGE_RESOLUTION|>--- conflicted
+++ resolved
@@ -1,21 +1,8 @@
-<<<<<<< HEAD
 #ifdef KRANC_C
-=======
-
-#define Power(x, y)   (pow(x,(CCTK_REAL) y))
-#define Sqrt(x)       (sqrt(x))
-
-
-#ifdef KRANC_C
-#  define Abs(x)        (fabs(x))
-#  define IntAbs(x)     (abs(x))
-#  define Min(x, y)     (fmin(x,y))
-#  define Min3(x, y, z) (fmin(fmin((x), (y)), (z)))
-#  define Max(x, y)     (fmax(x,y))
->>>>>>> 72eefa3d
 #  define IfThen(x,y,z) ((x) ? (y) : (z))
 #else
 #  define Abs(x)        (abs(x))
+#  define IntAbs(x)     (abs(x))
 #  define Min(x, y)     (min(x,y))
 #  define Max(x, y)     (max(x,y))
 #  define Sqrt(x)       (sqrt(x))
@@ -34,36 +21,6 @@
 
 #define VanLeer(x, y)  ((x) * (y) < 0 ? 0 : (Min3(2*fabs(x),2*fabs(y),0.5*(fabs(x)+fabs(y)))*Sign((x)+(y))))
 
-<<<<<<< HEAD
-=======
-#define Exp(x)        (exp(x))
-#define Log(x)        (log(x))
-
-#define Sin(x)        (sin(x))
-#define Cos(x)        (cos(x))
-#define Tan(x)        (tan(x))
-
-#define ArcSin(x)     (asin(x))
-#define ArcCos(x)     (acos(x))
-#define ArcTan(x)     (atan(x))
-#define ArcTan2(x,y)  (atan2(y,x))
-
-#define Sinh(x)       (sinh(x))
-#define Cosh(x)       (cosh(x))
-#define Tanh(x)       (tanh(x))
-
-#define Csch(x)       (1./sinh(x))
-#define Sech(x)       (1./cosh(x))
-
-#ifdef KRANC_C
-#  define Sign(x)     (copysign( (CCTK_REAL) 1.0,(CCTK_REAL) (x)))
-#  define ToReal(x)   ((CCTK_REAL)(x))
-#else
-#  define Sign(x)     (sgn(x))
-#  define ToReal(x)   (real((x),kind(khalf)))
-#endif
-
->>>>>>> 72eefa3d
 #ifdef KRANC_C
 #  define E           M_E
 #  define Pi          M_PI
