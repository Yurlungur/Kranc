 
#define Power(x, y)   (pow(x,y))
#define Sqrt(x)       (sqrt(x))


#ifdef KRANC_C
<<<<<<< HEAD
#define Abs(x)        (fabs(x))
#define Min(x, y)     (fmin((x), (y)))
#define Min3(x, y, z)     (fmin(fmin((x), (y)), (z)))
#define Max(x, y)     (fmax((x), (y)))
#define IfThen(x,y,z) ((x) ? (y) : (z))
=======
#  define Abs(x)        (fabs(x))
#  define Min(x, y)     (fmin(x,y))
#  define Max(x, y)     (fmax(x,y))
#  define IfThen(x,y,z) ((x) ? (y) : (z))
>>>>>>> da253099
#else
#  define Abs(x)        (abs(x))
#  define Min(x, y)     (min(x,y))
#  define Max(x, y)     (max(x,y))
#  define IfThen(x,y,z) ((x)*(y) + (1-(x))*(z))
#endif

#ifdef KRANC_C
#define Sign(x)       (signbit(x)?-1:+1)
#else
#define Sign(x)       (sgn(x))
#endif

#define MinMod(x, y)  ((x) * (y) < 0 ? 0 : (fabs((x)) < fabs((y)) ? (x) : (y)))

#define VanLeer(x, y)  ((x) * (y) < 0 ? 0 : (Min3(2*fabs(x),2*fabs(y),0.5*(fabs(x)+fabs(y)))*Sign((x)+(y))))

#define Exp(x)        (exp(x))
#define Log(x)        (log(x))

#define Sin(x)        (sin(x))
#define Cos(x)        (cos(x))
#define Tan(x)        (tan(x))

#define ArcSin(x)     (asin(x))
#define ArcCos(x)     (acos(x))
#define ArcTan(x)     (atan(x))

#define Sinh(x)       (sinh(x))
#define Cosh(x)       (cosh(x))
#define Tanh(x)       (tanh(x))

#ifdef KRANC_C
<<<<<<< HEAD
#define E               M_E
#define Pi              M_PI
=======
#  define Sign(x)     (copysign(1.0,(x)))
#  define ToReal(x)   ((CCTK_REAL)(x))
#else
#  define Sign(x)     (sgn(x))
#  define ToReal(x)   (real((x),kind(khalf)))
#endif

#if 0

/* TODO: use fma(x,y,z) to implement fmadd and friends?  Note that fma
   may be unsupported, or may be slow.  */

/* #define fmadd(x,y,z)  ((x)*(y)+(z)) */
/* #define fmsub(x,y,z)  ((x)*(y)-(z)) */
/* #define fnmadd(x,y,z) (-(z)-(x)*(y)) */
/* #define fnmsub(x,y,z) (+(z)-(x)*(y)) */

#define fpos(x)   (+(x))
#define fneg(x)   (-(x))
#define fmul(x,y) ((x)*(y))
#define fdiv(x,y) ((x)/(y))
#define fadd(x,y) ((x)+(y))
#define fsub(x,y) ((x)-(y))

#define fmadd(x,y,z)  (fadd(fmul(x,y),z))
#define fmsub(x,y,z)  (fsub(fmul(x,y),z))
#define fnmadd(x,y,z) (fsub(fneg(z),fmul(x,y)))
#define fnmsub(x,y,z) (fsub(z,fmul(x,y)))

#define kexp(x)    (exp(x))
#define kfabs(x)   (fabs(x))
#define kfmax(x,y) (fmax(x,y))
#define kfmin(x,y) (fmin(x,y))
#define klog(x)    (log(x))
#define kpow(x,y)  (pow(x,y))
#define ksqrt(x)   (sqrt(x))

#endif

#ifdef KRANC_C
#  define E           M_E
#  define Pi          M_PI
>>>>>>> da253099
#else
#  define E           2.71828182845904523536029d0
#  define Pi          3.14159265358979323846264d0
#endif

<<<<<<< HEAD
#define StepFunction(x) ( (x) > 0 ? 1 : 0 )
=======
#define UnitStep(x)   ((x)>0)
>>>>>>> da253099
<|MERGE_RESOLUTION|>--- conflicted
+++ resolved
@@ -4,18 +4,11 @@
 
 
 #ifdef KRANC_C
-<<<<<<< HEAD
-#define Abs(x)        (fabs(x))
-#define Min(x, y)     (fmin((x), (y)))
-#define Min3(x, y, z)     (fmin(fmin((x), (y)), (z)))
-#define Max(x, y)     (fmax((x), (y)))
-#define IfThen(x,y,z) ((x) ? (y) : (z))
-=======
 #  define Abs(x)        (fabs(x))
 #  define Min(x, y)     (fmin(x,y))
+#  define Min3(x, y, z) (fmin(fmin((x), (y)), (z)))
 #  define Max(x, y)     (fmax(x,y))
 #  define IfThen(x,y,z) ((x) ? (y) : (z))
->>>>>>> da253099
 #else
 #  define Abs(x)        (abs(x))
 #  define Min(x, y)     (min(x,y))
@@ -49,10 +42,6 @@
 #define Tanh(x)       (tanh(x))
 
 #ifdef KRANC_C
-<<<<<<< HEAD
-#define E               M_E
-#define Pi              M_PI
-=======
 #  define Sign(x)     (copysign(1.0,(x)))
 #  define ToReal(x)   ((CCTK_REAL)(x))
 #else
@@ -95,14 +84,10 @@
 #ifdef KRANC_C
 #  define E           M_E
 #  define Pi          M_PI
->>>>>>> da253099
+
 #else
 #  define E           2.71828182845904523536029d0
 #  define Pi          3.14159265358979323846264d0
 #endif
 
-<<<<<<< HEAD
-#define StepFunction(x) ( (x) > 0 ? 1 : 0 )
-=======
-#define UnitStep(x)   ((x)>0)
->>>>>>> da253099
+#define StepFunction(x) ((x)>0)