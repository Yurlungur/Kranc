 
#define Power(x, y)   (pow(x,y))
#define Sqrt(x)       (sqrt(x))


#ifdef KRANC_C
#  define Abs(x)        (fabs(x))
#  define Min(x, y)     (fmin(x,y))
#  define Min3(x, y, z) (fmin(fmin((x), (y)), (z)))
#  define Max(x, y)     (fmax(x,y))
#  define IfThen(x,y,z) ((x) ? (y) : (z))
#else
#  define Abs(x)        (abs(x))
#  define Min(x, y)     (min(x,y))
#  define Max(x, y)     (max(x,y))
#  define IfThen(x,y,z) ((x)*(y) + (1-(x))*(z))
#endif

#ifdef KRANC_C
#  define Sign(x)     (copysign(1.0,(x)))
#  define ToReal(x)   ((CCTK_REAL)(x))
#else
#  define Sign(x)     (sgn(x))
#  define ToReal(x)   (real((x),kind(khalf)))
#endif

#define MinMod(x, y)  ((x) * (y) < 0 ? 0 : (fabs((x)) < fabs((y)) ? (x) : (y)))

#define VanLeer(x, y)  ((x) * (y) < 0 ? 0 : (Min3(2*fabs(x),2*fabs(y),0.5*(fabs(x)+fabs(y)))*Sign((x)+(y))))

#define Exp(x)        (exp(x))
#define Log(x)        (log(x))

#define Sin(x)        (sin(x))
#define Cos(x)        (cos(x))
#define Tan(x)        (tan(x))

#define ArcSin(x)     (asin(x))
#define ArcCos(x)     (acos(x))
#define ArcTan(x)     (atan(x))
#define ArcTan2(x,y)  (atan2(y,x))

#define Sinh(x)       (sinh(x))
#define Cosh(x)       (cosh(x))
#define Tanh(x)       (tanh(x))

<<<<<<< HEAD
#define Csch(x)       (1./sinh(x))
#define Sech(x)       (1./cosh(x))

#ifdef KRANC_C
#  define Sign(x)     (copysign(1.0,(x)))
#  define ToReal(x)   ((CCTK_REAL)(x))
#else
#  define Sign(x)     (sgn(x))
#  define ToReal(x)   (real((x),kind(khalf)))
#endif
=======
>>>>>>> b9dbd186

#ifdef KRANC_C
#  define E           M_E
#  define Pi          M_PI

#else
#  define E           2.71828182845904523536029d0
#  define Pi          3.14159265358979323846264d0
#endif

#define StepFunction(x) ((x)>0)<|MERGE_RESOLUTION|>--- conflicted
+++ resolved
@@ -44,7 +44,6 @@
 #define Cosh(x)       (cosh(x))
 #define Tanh(x)       (tanh(x))
 
-<<<<<<< HEAD
 #define Csch(x)       (1./sinh(x))
 #define Sech(x)       (1./cosh(x))
 
@@ -55,8 +54,6 @@
 #  define Sign(x)     (sgn(x))
 #  define ToReal(x)   (real((x),kind(khalf)))
 #endif
-=======
->>>>>>> b9dbd186
 
 #ifdef KRANC_C
 #  define E           M_E
